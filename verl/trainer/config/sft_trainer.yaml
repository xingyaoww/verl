--- conflicted
+++ resolved
@@ -24,11 +24,7 @@
   lora_rank: 0  # Set to positive value to enable LoRA (e.g., 32)
   lora_alpha: 16  # LoRA scaling factor
   target_modules: all-linear  # Target modules for LoRA adaptation
-<<<<<<< HEAD
-  use_liger: True
-=======
   use_liger: False
->>>>>>> 3fe77fa7
 optim:
   lr: 1e-5
   betas: [0.9, 0.95]
