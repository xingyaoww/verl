--- conflicted
+++ resolved
@@ -30,15 +30,10 @@
   weight_decay: 0.01
   warmup_steps_ratio: 0.1
   clip_grad: 1.0
-<<<<<<< HEAD
   label_smoothing: 0.0
 ulysses_sequence_parallel_size: 1
 use_remove_padding: False
 
-=======
-ulysses_sequence_parallel_size: 1
-use_remove_padding: False
->>>>>>> 41b7c583
 trainer:
   default_local_dir: /tmp/sft_model
   default_hdfs_dir: hdfs://tmp/experiments/gsm8k/gemma-1.1-7b-it/ # change the hdfs path here
