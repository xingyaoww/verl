# Copyright 2024 Bytedance Ltd. and/or its affiliates
#
# Licensed under the Apache License, Version 2.0 (the "License");
# you may not use this file except in compliance with the License.
# You may obtain a copy of the License at
#
#     http://www.apache.org/licenses/LICENSE-2.0
#
# Unless required by applicable law or agreed to in writing, software
# distributed under the License is distributed on an "AS IS" BASIS,
# WITHOUT WARRANTIES OR CONDITIONS OF ANY KIND, either express or implied.
# See the License for the specific language governing permissions and
# limitations under the License.
"""
A lightweight one-file FSDP SFT Trainer
TODO(zhangchi.usc1992)
- Add calculation of mfu
- Add validation
"""

import os

os.environ['NCCL_DEBUG'] = 'WARN'
os.environ['TOKENIZERS_PARALLELISM'] = 'true'

import logging
import re
from contextlib import nullcontext
import torch
import torch.distributed
from torch import nn, optim
from torch.distributed.fsdp import FullyShardedDataParallel as FSDP, MixedPrecision, ShardingStrategy, CPUOffload
from tqdm import tqdm
from transformers import AutoTokenizer, AutoModelForCausalLM, PreTrainedModel, AutoConfig
from verl.utils.torch_functional import get_cosine_schedule_with_warmup
from tensordict import TensorDict
from torch.utils.data import DataLoader, DistributedSampler
from flash_attn.bert_padding import pad_input, unpad_input, rearrange, index_first_axis

from verl.utils.fsdp_utils import get_fsdp_wrap_policy, init_fn, get_init_weight_context_manager
from verl.utils.dataset import SFTDataset
from verl.utils.fs import copy_local_path_from_hdfs
from verl.utils.tracking import Tracking
from verl.utils.ulysses import get_ulysses_sequence_parallel_world_size, set_ulysses_sequence_parallel_group
from torch.distributed.device_mesh import DeviceMesh

import verl.utils.hdfs_io as hdfs_io
from verl.utils.debug import log_gpu_memory_usage
from peft import LoraConfig, TaskType, get_peft_model

from verl.workers.sharding_manager import FSDPUlyssesShardingManager
from verl.utils.ulysses import ulysses_pad_and_slice_inputs, gather_outpus_and_unpad
from verl import DataProto

logger = logging.getLogger(__file__)
logger.setLevel(os.getenv('VERL_SFT_LOGGING_LEVEL', 'WARN'))


def extract_step(path):
    match = re.search(r'global_step_(\d+)', path)
    if match:
        return int(match.group(1))
    return None


def convert_to_regular_types(obj):
    """Convert Hydra configs and other special types to regular Python types."""
    from omegaconf import ListConfig, DictConfig
    if isinstance(obj, (ListConfig, DictConfig)):
        return {k: convert_to_regular_types(v) for k, v in obj.items()} if isinstance(obj, DictConfig) else list(obj)
    elif isinstance(obj, (list, tuple)):
        return [convert_to_regular_types(x) for x in obj]
    elif isinstance(obj, dict):
        return {k: convert_to_regular_types(v) for k, v in obj.items()}
    return obj


class FSDPSFTTrainer(object):

    def __init__(self, config, device_mesh: DeviceMesh, ulysses_device_mesh: DeviceMesh):
        self.config = config
        self.device_mesh = device_mesh
        self.ulysses_device_mesh = ulysses_device_mesh
        self.sharding_manager = FSDPUlyssesShardingManager(self.ulysses_device_mesh)
        # build tokenizer first
        local_model_path = copy_local_path_from_hdfs(src=self.config.model.partial_pretrain, verbose=True)
        from verl.utils import hf_tokenizer
        self.tokenizer = hf_tokenizer(local_model_path, trust_remote_code=self.config.model.trust_remote_code)
        if self.config.data.chat_template is not None:
            raise ValueError('Apply Chat template from config is not supported yet.')

        # normalize dp size
        self._normalize_config_bsz()

        # Set sequence parallel size
        self.config.ulysses_sequence_parallel_size = getattr(self.config, 'ulysses_sequence_parallel_size', 1)
        self.use_remove_padding = getattr(self.config, 'use_remove_padding', False)
        if self.device_mesh.get_rank() == 0:
            print(f'Using sequence parallel size: {self.config.ulysses_sequence_parallel_size}')
            print(f'Using remove padding: {self.use_remove_padding}')

        self._build_dataloader()
        # build model
        self._build_model_optimizer()

        # TODO: add checkpoint manager
        if self.device_mesh.get_rank() == 0:
            print(self.config)

    def _normalize_config_bsz(self):
        dp_size = self.device_mesh.size(0) if not self.ulysses_device_mesh else self.ulysses_device_mesh.size(0)
        if self.device_mesh.get_rank() == 0:
            print(f'Normalize batch size by dp {dp_size}')

        assert self.config.data.train_batch_size % dp_size == 0, f"Global batch size {self.config.data.train_batch_size} is not divisible by dp size {dp_size}"
        assert self.config.data.micro_batch_size % dp_size == 0, f"Micro batch size {self.config.data.micro_batch_size} is not divisible by dp size {dp_size}"

        self.config.data.train_batch_size //= dp_size
        self.config.data.micro_batch_size //= dp_size

    def _build_dataloader(self):
        config = self.config
        # build dataset
        self.train_dataset = SFTDataset(parquet_files=config.data.train_files,
                                        tokenizer=self.tokenizer,
                                        prompt_key=config.data.prompt_key,
                                        prompt_dict_keys=config.data.get('prompt_dict_keys', None),
                                        response_key=config.data.response_key,
                                        response_dict_keys=config.data.get('response_dict_keys', None),
                                        max_length=config.data.max_length,
                                        truncation=config.data.truncation,
                                        skip_template_apply=config.data.skip_template_apply)
        self.val_dataset = SFTDataset(parquet_files=config.data.val_files,
                                      tokenizer=self.tokenizer,
                                      prompt_key=config.data.prompt_key,
                                      prompt_dict_keys=config.data.get('prompt_dict_keys', None),
                                      response_key=config.data.response_key,
                                      response_dict_keys=config.data.get('response_dict_keys', None),
                                      max_length=config.data.max_length,
                                      truncation=config.data.truncation,
                                      skip_template_apply=config.data.skip_template_apply)

        # build dataloader
        # Use data parallel rank and size instead of global rank and world size

        # If doing SP, we need to use the local rank and size
        if self.config.ulysses_sequence_parallel_size > 1:
            rank = self.ulysses_device_mesh.get_local_rank('dp')
            world_size = self.ulysses_device_mesh.size(0)
            if self.ulysses_device_mesh.get_rank() == 0:
                print(f'Using SP rank {rank} and size {world_size} for data distribution')
                print(f'Each SP rank gets different data, but the same data WITHIN the same rank')
        else:
            rank = self.device_mesh.get_rank()
            world_size = self.device_mesh.size()
        if self.device_mesh.get_rank() == 0:
            print(f'Using FSDP rank {rank} and size {world_size} for data distribution')

        self.train_sampler = DistributedSampler(self.train_dataset,
                                                shuffle=True,
                                                num_replicas=world_size,
                                                rank=rank,
                                                drop_last=True)
        self.train_dataloader = DataLoader(dataset=self.train_dataset,
                                           batch_size=config.data.train_batch_size,
                                           sampler=self.train_sampler,
                                           num_workers=8,
                                           pin_memory=True,
                                           drop_last=True)

        self.val_sampler = DistributedSampler(self.val_dataset,
                                              shuffle=True,
                                              num_replicas=world_size,
                                              rank=rank,
                                              drop_last=True)
        self.val_dataloader = DataLoader(dataset=self.val_dataset,
                                         batch_size=config.data.micro_batch_size,
                                         sampler=self.val_sampler,
                                         num_workers=8,
                                         pin_memory=True,
                                         drop_last=True)

    def _build_model_optimizer(self):
        # TODO (zhangchi.usc1992):
        # 1. support pretrain from random weights
        # 2. support init directly from sharded weights
        local_model_path = copy_local_path_from_hdfs(src=self.config.model.partial_pretrain, verbose=True)

        if self.config.model.get('external_lib', None) is not None:
            # This is used to import external_lib into the huggingface systems
            import importlib
            importlib.import_module(self.config.model.external_lib)

        log_gpu_memory_usage('Before model allocation', logger=logger)

        trust_remote_code = self.config.model.trust_remote_code
        # load config first
        config = AutoConfig.from_pretrained(local_model_path, trust_remote_code=trust_remote_code)
        if self.config.ulysses_sequence_parallel_size > 1:
            assert self.use_remove_padding, "Sequence parallel is only supported when remove_padding is enabled"
            from verl.models.registry import check_model_support_rmpad
            check_model_support_rmpad(config.model_type)

        if self.use_remove_padding and self.config.ulysses_sequence_parallel_size > 1:
            from verl.models.transformers.monkey_patch import apply_monkey_patch
            apply_monkey_patch(config, verbose=True)

        # This may be very large
        init_context = get_init_weight_context_manager(use_meta_tensor=not config.tie_word_embeddings)

        # Perform RoPE scaling when self.config.model.rope_scaling is not None
        from verl.utils.model import print_model_size, update_model_config
        override_config_kwargs = {}
        if 'rope_scaling' in self.config.model and self.config.model.rope_scaling is not None:
            override_config_kwargs['rope_scaling'] = dict(self.config.model.rope_scaling)
            print(f'rope_scaling setted. rope_scaling={override_config_kwargs["rope_scaling"]}')
        update_model_config(config, override_config_kwargs=override_config_kwargs)
        print(f'Model config after override: {config}')

        with init_context():
            self.model: PreTrainedModel = AutoModelForCausalLM.from_pretrained(local_model_path,
                                                                               config=config,
                                                                               torch_dtype=torch.float32,
                                                                               attn_implementation='flash_attention_2',
                                                                               trust_remote_code=trust_remote_code)

            if self.config.model.get('lora_rank', 0) > 0:
                self.model.enable_input_require_grads()
                # Convert config to regular Python types before creating PEFT model
                lora_config = {
                    'task_type': TaskType.CAUSAL_LM,
                    'r': self.config.model.lora_rank,
                    'lora_alpha': self.config.model.lora_alpha,
                    'target_modules': convert_to_regular_types(self.config.model.target_modules),
                    'bias': "none"
                }
                self.model = get_peft_model(self.model, LoraConfig(**lora_config))

        if self.config.model.enable_gradient_checkpointing:
            self.model.gradient_checkpointing_enable(gradient_checkpointing_kwargs={'use_reentrant': False})

        log_gpu_memory_usage('After model allocation', logger=logger)

        mixed_precision = MixedPrecision(param_dtype=torch.bfloat16,
                                         reduce_dtype=torch.float32,
                                         buffer_dtype=torch.float32)

        auto_wrap_policy = get_fsdp_wrap_policy(self.model,
                                                config=self.config.model.fsdp_config.wrap_policy,
                                                is_lora=self.config.model.get('lora_rank', 0) > 0)
        if self.device_mesh.get_rank() == 0:
            print(auto_wrap_policy)

        if not self.config.model.fsdp_config.cpu_offload:
            cpu_offload = None
        else:
            cpu_offload = CPUOffload(offload_params=self.config.model.fsdp_config.offload_params)

        self.fsdp_model = FSDP(module=self.model,
                               auto_wrap_policy=auto_wrap_policy,
                               param_init_fn=init_fn,
                               sharding_strategy=ShardingStrategy.FULL_SHARD,
                               mixed_precision=mixed_precision,
                               device_mesh=self.device_mesh,
                               sync_module_states=True,
                               device_id=torch.cuda.current_device(),
                               cpu_offload=cpu_offload,
                               use_orig_params=False)

        log_gpu_memory_usage('After FSDP wrapping', logger=logger)

        self.optimizer = optim.AdamW(self.fsdp_model.parameters(),
                                     lr=self.config.optim.lr,
                                     betas=self.config.optim.betas,
                                     weight_decay=self.config.optim.weight_decay)

        log_gpu_memory_usage('After initialize optimizer', logger=logger)

        self.steps_per_epoch = len(self.train_dataloader)
        self.total_steps = self.steps_per_epoch * self.config.trainer.total_epochs

        if self.device_mesh.get_rank() == 0:
            print(
                f'Number of steps/epoch {self.steps_per_epoch}, number of epochs {self.config.trainer.total_epochs}, total number of steps {self.total_steps}'
            )

        num_warmup_steps = int(self.total_steps * self.config.optim.warmup_steps_ratio)

        self.lr_scheduler = get_cosine_schedule_with_warmup(optimizer=self.optimizer,
                                                            num_warmup_steps=num_warmup_steps,
                                                            num_training_steps=self.total_steps)

    def _compute_loss_and_backward(self, batch, do_backward=True):
        """Compute loss with optional sequence parallelism and remove padding features"""
        use_sp = self.use_remove_padding and self.config.ulysses_sequence_parallel_size > 1

<<<<<<< HEAD
        logits = output.logits

        shift_logits = logits[..., :-1, :].contiguous()
        shift_labels = labels.contiguous()
        # Flatten the tokens
        loss_fct = nn.CrossEntropyLoss(
            reduction='none',
            label_smoothing=self.config.optim.label_smoothing,
        )
        shift_logits = shift_logits.view(-1, self.model.config.vocab_size)
        shift_labels = shift_labels.view(-1)
        # Enable model parallelism
        shift_labels = shift_labels.to(shift_logits.device)
        loss = loss_fct(shift_logits, shift_labels)
        loss = loss * loss_mask

        valid_token_this_rank = torch.sum(loss_mask)

        if self.config.data.balance_dp_token:
            torch.distributed.all_reduce(valid_token_this_rank)  # becomes total valid tokens in all ranks
            dp_size = torch.distributed.get_world_size()
        else:
            dp_size = 1

        loss = torch.sum(loss) / valid_token_this_rank * dp_size  # possible bugs here for dp
        if do_backward:
            loss.backward()
        return loss

    def _compute_loss_and_backward_sp(self, batch, do_backward=True):
        """Compute loss with ulysses sequence parallelism and remove padding features enabled"""
        with self.sharding_manager:
            # IMPORTANT: We have a big assumption here, so we can shard the SAME sequence across SP ranks
            # i.e., each GPU has <1 sequence, and each SP group has 1 sequence
            # 1. All SP ranks will receive the *SAME* batch
            # 2. Different SP groups will receive *DIFFERENT* batches
            # This is implemented by the DistributedSampler
            input_ids = batch['input_ids'].cuda()
            batch_size, seqlen = input_ids.shape
            attention_mask = batch['attention_mask'].cuda()
            position_ids = batch['position_ids'].cuda()
            loss_mask = batch['loss_mask'][:, :-1].reshape(-1).cuda()
=======
        # Move inputs to GPU and prepare loss mask
        input_ids = batch['input_ids'].cuda()
        attention_mask = batch['attention_mask'].cuda()
        position_ids = batch['position_ids'].cuda()
        loss_mask = batch.pop('loss_mask')[:, :-1].reshape(-1).cuda()
        loss_fct = nn.CrossEntropyLoss(reduction='none')
>>>>>>> 74b1b5e6

        # Context manager for sequence parallel if needed
        context = self.sharding_manager if use_sp else nullcontext()
        with context:
            with torch.autocast(device_type='cuda', dtype=torch.bfloat16):
                if not use_sp:
                    # Standard forward pass without sequence parallel
                    labels = input_ids[:, 1:].contiguous()
                    output = self.fsdp_model(input_ids=input_ids,
                                             attention_mask=attention_mask,
                                             position_ids=position_ids,
                                             use_cache=False)
                    logits = output.logits

                    shift_logits = logits[..., :-1, :].contiguous()
                    shift_labels = labels.contiguous()
                    # Flatten the tokens
                    shift_logits = shift_logits.view(-1, self.model.config.vocab_size)
                    shift_labels = shift_labels.view(-1)
                    # Enable model parallelism
                    shift_labels = shift_labels.to(shift_logits.device)
                    loss = loss_fct(shift_logits, shift_labels)
                    loss = loss * loss_mask.to(loss.device)
                else:
                    # IMPORTANT: We have a big assumption here, so we can shard the SAME sequence across SP ranks
                    # i.e., each GPU has <1 sequence, and each SP group has 1 sequence
                    # 1. All SP ranks will receive the *SAME* batch
                    # 2. Different SP groups will receive *DIFFERENT* batches
                    # This is implemented by the DistributedSampler

                    batch_size, seqlen = input_ids.shape
                    # Remove padding
                    input_ids_rmpad, indices, *_ = unpad_input(input_ids.unsqueeze(-1),
                                                               attention_mask)  # input_ids_rmpad (total_nnz, ...)
                    input_ids_rmpad = input_ids_rmpad.transpose(0, 1)  # (1, total_nnz)

                    # Unpad position_ids to align rotary
                    position_ids_rmpad = index_first_axis(rearrange(position_ids.unsqueeze(-1), "b s ... -> (b s) ..."),
                                                          indices).transpose(0, 1)

                    # Pad and slice inputs for sequence parallelism
                    input_ids_rmpad_sliced, position_ids_rmpad_padded, pad_size = ulysses_pad_and_slice_inputs(
                        input_ids_rmpad, position_ids_rmpad, sp_size=get_ulysses_sequence_parallel_world_size())
                    # For computing loss
                    input_ids_rmpad_rolled = torch.roll(input_ids_rmpad, shifts=-1, dims=1)  # (1, total_nnz)
                    input_ids_rmpad_rolled, _, _ = ulysses_pad_and_slice_inputs(
                        input_ids_rmpad_rolled, None, get_ulysses_sequence_parallel_world_size())
                    input_ids_rmpad_rolled = input_ids_rmpad_rolled.squeeze(0)  # ((total_nnz / sp) + pad)

                    # Forward pass
                    output = self.fsdp_model(
                        input_ids=input_ids_rmpad_sliced,
                        attention_mask=None,  # Not needed with flash attention varlen
                        position_ids=position_ids_rmpad_padded,
                        use_cache=False)

                    # Compute loss locally then aggregate
                    logits_rmpad = output.logits.squeeze(0)
                    input_ids_rmpad_rolled = input_ids_rmpad_rolled.to(logits_rmpad.device)
                    loss = loss_fct(logits_rmpad, input_ids_rmpad_rolled)
                    # Gather and unpad for sequence parallelism
                    loss = gather_outpus_and_unpad(loss, gather_dim=0, unpad_dim=0, padding_size=pad_size)

                    # This is the loss collected from all ulysses ranks
                    full_loss = pad_input(hidden_states=loss.unsqueeze(-1),
                                          indices=indices,
                                          batch=batch_size,
                                          seqlen=seqlen)
                    full_loss = full_loss.squeeze(-1)[:, :-1]  # Remove last token's loss
                    full_loss = full_loss.reshape(-1)
                    loss_mask = loss_mask.to(full_loss.device)
                    loss = full_loss * loss_mask

<<<<<<< HEAD
                # Remove padding
                input_ids_rmpad, indices, *_ = unpad_input(input_ids.unsqueeze(-1),
                                                           attention_mask)  # input_ids_rmpad (total_nnz, ...)
                input_ids_rmpad = input_ids_rmpad.transpose(0, 1)  # (1, total_nnz)

                # Unpad position_ids to align rotary
                position_ids_rmpad = index_first_axis(rearrange(position_ids.unsqueeze(-1), "b s ... -> (b s) ..."),
                                                      indices).transpose(0, 1)

                # Pad and slice inputs for sequence parallelism
                input_ids_rmpad_sliced, position_ids_rmpad_padded, pad_size = ulysses_pad_and_slice_inputs(
                    input_ids_rmpad, position_ids_rmpad, sp_size=get_ulysses_sequence_parallel_world_size())
                # For computing loss
                input_ids_rmpad_rolled = torch.roll(input_ids_rmpad, shifts=-1, dims=1)  # (1, total_nnz)
                input_ids_rmpad_rolled, _, _ = ulysses_pad_and_slice_inputs(input_ids_rmpad_rolled, None,
                                                                            get_ulysses_sequence_parallel_world_size())
                input_ids_rmpad_rolled = input_ids_rmpad_rolled.squeeze(0)  # ((total_nnz / sp) + pad)

                # Forward pass
                output = self.fsdp_model(
                    input_ids=input_ids_rmpad_sliced,
                    attention_mask=None,  # Not needed with flash attention varlen
                    position_ids=position_ids_rmpad_padded,
                    use_cache=False)

                # Compute loss
                loss_fct = nn.CrossEntropyLoss(reduction='none', label_smoothing=self.config.optim.label_smoothing)

                # Calculate locally then aggregate
                logits_rmpad = output.logits.squeeze(0)
                input_ids_rmpad_rolled = input_ids_rmpad_rolled.to(logits_rmpad.device)
                loss = loss_fct(logits_rmpad, input_ids_rmpad_rolled)
                # Gather and unpad for sequence parallelism
                loss = gather_outpus_and_unpad(loss, gather_dim=0, unpad_dim=0, padding_size=pad_size)

                # This is the loss collected from all ulysses ranks
                full_loss = pad_input(hidden_states=loss.unsqueeze(-1),
                                      indices=indices,
                                      batch=batch_size,
                                      seqlen=seqlen)
                full_loss = full_loss.squeeze(-1)[:, :-1]  # Remove last token's loss
                full_loss = full_loss.reshape(-1)
                loss_mask = loss_mask.to(full_loss.device)
                loss = full_loss * loss_mask
=======
>>>>>>> 74b1b5e6
                valid_token_this_rank = torch.sum(loss_mask)

                if self.config.data.balance_dp_token:
                    torch.distributed.all_reduce(valid_token_this_rank)
                    dp_size = self.ulysses_device_mesh.size('dp') if use_sp else torch.distributed.get_world_size()
                else:
                    dp_size = 1

                loss = torch.sum(loss) / valid_token_this_rank * dp_size

                if do_backward:
                    loss.backward()
                return loss

    def training_step(self, batch: TensorDict):
        self.fsdp_model.train()

        log_gpu_memory_usage('Before optimizer zero_grad', logger=logger)

        self.optimizer.zero_grad()

        log_gpu_memory_usage('After optimizer zero_grad', logger=logger)

        micro_batches = batch.split(self.config.data.micro_batch_size)
        n_micro_batches = len(micro_batches)
        step_loss = 0
        for micro_batch in micro_batches:
            loss = self._compute_loss_and_backward(batch=micro_batch) / n_micro_batches
            step_loss += loss.item()

        self.fsdp_model.clip_grad_norm_(max_norm=self.config.optim.clip_grad)

        log_gpu_memory_usage('Before optimizer step', logger=logger)

        self.optimizer.step()

        log_gpu_memory_usage('After optimizer step', logger=logger)

        self.lr_scheduler.step()

        # reduce loss across dp ranks
        lr = self.lr_scheduler.get_last_lr()[0]

        log_gpu_memory_usage('After offload weights', logger=logger)

        step_loss = torch.tensor(step_loss).cuda()
        torch.distributed.all_reduce(step_loss, op=torch.distributed.ReduceOp.AVG)
        return {'train/loss': step_loss.detach().item(), 'train/lr(1e-3)': lr * 1e3}

    def validation_step(self, batch: TensorDict):
        self.fsdp_model.eval()
        with torch.no_grad():
            loss = self._compute_loss_and_backward(batch, do_backward=False)
            torch.distributed.all_reduce(loss, op=torch.distributed.ReduceOp.AVG)
        return loss

    def save_checkpoint(self, step):
        # save checkpoint
        from torch.distributed.fsdp import FullStateDictConfig, StateDictType
        cfg = FullStateDictConfig(offload_to_cpu=True, rank0_only=True)
        with FSDP.state_dict_type(self.fsdp_model, StateDictType.FULL_STATE_DICT, cfg):
            state_dict = self.fsdp_model.state_dict()

        path = os.path.join(self.config.trainer.default_local_dir, f'global_step_{step}')
        # save huggingface model
        if self.device_mesh.get_rank() == 0:
            os.makedirs(path, exist_ok=True)
            self.model.save_pretrained(path, state_dict=state_dict)
            self.tokenizer.save_pretrained(path)
            if self.config.trainer.default_hdfs_dir:
                hdfs_io.makedirs(self.config.trainer.default_hdfs_dir, exist_ok=True)
                hdfs_io.copy(src=path, dst=self.config.trainer.default_hdfs_dir, dirs_exist_ok=True)
        torch.distributed.barrier()

    def fit(self):
        rank = self.device_mesh.get_rank()

        # TODO: add a unified tracking
        if rank == 0:
            tracking = Tracking(project_name=self.config.trainer.project_name,
                                experiment_name=self.config.trainer.experiment_name,
                                default_backend=self.config.trainer.logger)

        global_step = 0
        # compute the total training steps.
        # the total training steps in SFT is mainly for early exit
        total_training_steps = len(self.train_dataloader) * self.config.trainer.total_epochs

        if self.config.trainer.total_training_steps is not None:
            total_training_steps = self.config.trainer.total_training_steps

        self.total_training_steps = total_training_steps
        print(f'Total training steps: {self.total_training_steps}')

        # TODO (zhangchi.usc1992) add back checkpoint manager. Currently, it blocks when uploading to hdfs. So very slow.

        for epoch in range(self.config.trainer.total_epochs):
            self.train_sampler.set_epoch(epoch=epoch)
            for data in tqdm(self.train_dataloader,
                             total=self.steps_per_epoch,
                             desc=f"Epoch {epoch+1}/{self.config.trainer.total_epochs}"):
                data = TensorDict(data, batch_size=self.config.data.train_batch_size).cuda()
                metric = self.training_step(data)
                if rank == 0:
                    tracking.log(data=metric, step=global_step)
                global_step += 1

                # for early exit validation
                if global_step >= self.total_training_steps:
                    # Perform final validation
                    val_losses = []
                    for val_data in self.val_dataloader:
                        val_data = TensorDict(val_data, batch_size=self.config.data.micro_batch_size).cuda()
                        val_loss = self.validation_step(val_data)
                        val_losses.append(val_loss)
                    if rank == 0:
                        avg_val_loss = torch.mean(torch.stack(val_losses))
                        metric = {'val/loss': avg_val_loss.detach().item()}
                        tracking.log(data=metric, step=global_step)
                    torch.distributed.barrier()

                    # Save final checkpoint
                    self.save_checkpoint(step=global_step)
                    return

            # validation
            val_losses = []
            for data in self.val_dataloader:
                data = TensorDict(data, batch_size=self.config.data.micro_batch_size).cuda()
                val_loss = self.validation_step(data)
                val_losses.append(val_loss)
            if rank == 0:
                val_loss = torch.mean(torch.stack(val_losses))
                metric = {'val/loss': val_loss.detach().item()}
                tracking.log(data=metric, step=global_step)
            torch.distributed.barrier()

            # save checkpoint
            self.save_checkpoint(step=global_step)


from verl.trainer.fsdp_sft_trainer import FSDPSFTTrainer
import hydra

from torch.distributed.device_mesh import init_device_mesh

from verl.utils.distributed import initialize_global_process_group


@hydra.main(config_path='config', config_name='sft_trainer', version_base=None)
def main(config):
    local_rank, rank, world_size = initialize_global_process_group()

    device_mesh = init_device_mesh(device_type='cuda', mesh_shape=(world_size,), mesh_dim_names=('fsdp',))
    dp_size = world_size // config.ulysses_sequence_parallel_size
    ulysses_device_mesh = init_device_mesh(device_type='cuda',
                                           mesh_shape=(dp_size, config.ulysses_sequence_parallel_size),
                                           mesh_dim_names=('dp', 'sp'))
    trainer = FSDPSFTTrainer(config=config, device_mesh=device_mesh, ulysses_device_mesh=ulysses_device_mesh)
    trainer.fit()


if __name__ == '__main__':
    main()<|MERGE_RESOLUTION|>--- conflicted
+++ resolved
@@ -294,57 +294,12 @@
         """Compute loss with optional sequence parallelism and remove padding features"""
         use_sp = self.use_remove_padding and self.config.ulysses_sequence_parallel_size > 1
 
-<<<<<<< HEAD
-        logits = output.logits
-
-        shift_logits = logits[..., :-1, :].contiguous()
-        shift_labels = labels.contiguous()
-        # Flatten the tokens
-        loss_fct = nn.CrossEntropyLoss(
-            reduction='none',
-            label_smoothing=self.config.optim.label_smoothing,
-        )
-        shift_logits = shift_logits.view(-1, self.model.config.vocab_size)
-        shift_labels = shift_labels.view(-1)
-        # Enable model parallelism
-        shift_labels = shift_labels.to(shift_logits.device)
-        loss = loss_fct(shift_logits, shift_labels)
-        loss = loss * loss_mask
-
-        valid_token_this_rank = torch.sum(loss_mask)
-
-        if self.config.data.balance_dp_token:
-            torch.distributed.all_reduce(valid_token_this_rank)  # becomes total valid tokens in all ranks
-            dp_size = torch.distributed.get_world_size()
-        else:
-            dp_size = 1
-
-        loss = torch.sum(loss) / valid_token_this_rank * dp_size  # possible bugs here for dp
-        if do_backward:
-            loss.backward()
-        return loss
-
-    def _compute_loss_and_backward_sp(self, batch, do_backward=True):
-        """Compute loss with ulysses sequence parallelism and remove padding features enabled"""
-        with self.sharding_manager:
-            # IMPORTANT: We have a big assumption here, so we can shard the SAME sequence across SP ranks
-            # i.e., each GPU has <1 sequence, and each SP group has 1 sequence
-            # 1. All SP ranks will receive the *SAME* batch
-            # 2. Different SP groups will receive *DIFFERENT* batches
-            # This is implemented by the DistributedSampler
-            input_ids = batch['input_ids'].cuda()
-            batch_size, seqlen = input_ids.shape
-            attention_mask = batch['attention_mask'].cuda()
-            position_ids = batch['position_ids'].cuda()
-            loss_mask = batch['loss_mask'][:, :-1].reshape(-1).cuda()
-=======
         # Move inputs to GPU and prepare loss mask
         input_ids = batch['input_ids'].cuda()
         attention_mask = batch['attention_mask'].cuda()
         position_ids = batch['position_ids'].cuda()
         loss_mask = batch.pop('loss_mask')[:, :-1].reshape(-1).cuda()
         loss_fct = nn.CrossEntropyLoss(reduction='none')
->>>>>>> 74b1b5e6
 
         # Context manager for sequence parallel if needed
         context = self.sharding_manager if use_sp else nullcontext()
@@ -418,53 +373,6 @@
                     loss_mask = loss_mask.to(full_loss.device)
                     loss = full_loss * loss_mask
 
-<<<<<<< HEAD
-                # Remove padding
-                input_ids_rmpad, indices, *_ = unpad_input(input_ids.unsqueeze(-1),
-                                                           attention_mask)  # input_ids_rmpad (total_nnz, ...)
-                input_ids_rmpad = input_ids_rmpad.transpose(0, 1)  # (1, total_nnz)
-
-                # Unpad position_ids to align rotary
-                position_ids_rmpad = index_first_axis(rearrange(position_ids.unsqueeze(-1), "b s ... -> (b s) ..."),
-                                                      indices).transpose(0, 1)
-
-                # Pad and slice inputs for sequence parallelism
-                input_ids_rmpad_sliced, position_ids_rmpad_padded, pad_size = ulysses_pad_and_slice_inputs(
-                    input_ids_rmpad, position_ids_rmpad, sp_size=get_ulysses_sequence_parallel_world_size())
-                # For computing loss
-                input_ids_rmpad_rolled = torch.roll(input_ids_rmpad, shifts=-1, dims=1)  # (1, total_nnz)
-                input_ids_rmpad_rolled, _, _ = ulysses_pad_and_slice_inputs(input_ids_rmpad_rolled, None,
-                                                                            get_ulysses_sequence_parallel_world_size())
-                input_ids_rmpad_rolled = input_ids_rmpad_rolled.squeeze(0)  # ((total_nnz / sp) + pad)
-
-                # Forward pass
-                output = self.fsdp_model(
-                    input_ids=input_ids_rmpad_sliced,
-                    attention_mask=None,  # Not needed with flash attention varlen
-                    position_ids=position_ids_rmpad_padded,
-                    use_cache=False)
-
-                # Compute loss
-                loss_fct = nn.CrossEntropyLoss(reduction='none', label_smoothing=self.config.optim.label_smoothing)
-
-                # Calculate locally then aggregate
-                logits_rmpad = output.logits.squeeze(0)
-                input_ids_rmpad_rolled = input_ids_rmpad_rolled.to(logits_rmpad.device)
-                loss = loss_fct(logits_rmpad, input_ids_rmpad_rolled)
-                # Gather and unpad for sequence parallelism
-                loss = gather_outpus_and_unpad(loss, gather_dim=0, unpad_dim=0, padding_size=pad_size)
-
-                # This is the loss collected from all ulysses ranks
-                full_loss = pad_input(hidden_states=loss.unsqueeze(-1),
-                                      indices=indices,
-                                      batch=batch_size,
-                                      seqlen=seqlen)
-                full_loss = full_loss.squeeze(-1)[:, :-1]  # Remove last token's loss
-                full_loss = full_loss.reshape(-1)
-                loss_mask = loss_mask.to(full_loss.device)
-                loss = full_loss * loss_mask
-=======
->>>>>>> 74b1b5e6
                 valid_token_this_rank = torch.sum(loss_mask)
 
                 if self.config.data.balance_dp_token:
