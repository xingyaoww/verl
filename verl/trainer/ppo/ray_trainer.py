# Copyright 2024 Bytedance Ltd. and/or its affiliates
#
# Licensed under the Apache License, Version 2.0 (the "License");
# you may not use this file except in compliance with the License.
# You may obtain a copy of the License at
#
#     http://www.apache.org/licenses/LICENSE-2.0
#
# Unless required by applicable law or agreed to in writing, software
# distributed under the License is distributed on an "AS IS" BASIS,
# WITHOUT WARRANTIES OR CONDITIONS OF ANY KIND, either express or implied.
# See the License for the specific language governing permissions and
# limitations under the License.
"""
FSDP PPO Trainer with Ray-based single controller.
This trainer supports model-agonistic model initialization with huggingface
"""

import os
<<<<<<< HEAD
import uuid
from contextlib import contextmanager
=======
import statistics
from collections import defaultdict, Counter
>>>>>>> b4e39a97
from dataclasses import dataclass, field
from enum import Enum
from functools import partial
from pprint import pprint
from typing import Callable, Type, Tuple, Union

from omegaconf import OmegaConf, open_dict
import numpy as np
from codetiming import Timer
<<<<<<< HEAD
from omegaconf import OmegaConf, open_dict
from verl import DataProto
from verl.protocol import pad_dataproto_to_divisor, unpad_dataproto
=======

>>>>>>> b4e39a97
from verl.single_controller.base import Worker
from verl.single_controller.ray import RayResourcePool, RayWorkerGroup, RayClassWithInitArgs
from verl.single_controller.ray.base import create_colocated_worker_cls
from verl import DataProto
from verl.trainer.ppo import core_algos
<<<<<<< HEAD
from verl.utils.seqlen_balancing import get_seqlen_balanced_partitions, log_seqlen_unbalance
=======
from verl.utils.dataset.rl_dataset import BufferedDataLoader
>>>>>>> b4e39a97

WorkerType = Type[Worker]


class Role(Enum):
    """
    To create more roles dynamically, you can subclass Role and add new members
    """
    Actor = 0
    Rollout = 1
    ActorRollout = 2
    Critic = 3
    RefPolicy = 4
    RewardModel = 5
    ActorRolloutRef = 6


@dataclass
class ResourcePoolManager:
    """
    Define a resource pool specification. Resource pool will be initialized first.
    Mapping
    """
    resource_pool_spec: dict[str, list[int]]
    mapping: dict[Role, str]
    resource_pool_dict: dict[str, RayResourcePool] = field(default_factory=dict)

    def create_resource_pool(self):
        for resource_pool_name, process_on_nodes in self.resource_pool_spec.items():
            # max_colocate_count means the number of WorkerGroups (i.e. processes) in each RayResourcePool
            # For FSDP backend, we recommend using max_colocate_count=1 that merge all WorkerGroups into one.
            # For Megatron backend, we recommend using max_colocate_count>1 that can utilize different WorkerGroup for differnt models
            resource_pool = RayResourcePool(process_on_nodes=process_on_nodes,
                                            use_gpu=True,
                                            max_colocate_count=1,
                                            name_prefix=resource_pool_name)
            self.resource_pool_dict[resource_pool_name] = resource_pool

    def get_resource_pool(self, role: Role) -> RayResourcePool:
        """Get the resource pool of the worker_cls"""
        return self.resource_pool_dict[self.mapping[role]]


import torch
from verl.utils.torch_functional import masked_mean


def apply_kl_penalty(data: DataProto, kl_ctrl: core_algos.AdaptiveKLController, kl_penalty='kl'):
    responses = data.batch['responses']
    response_length = responses.size(1)
    token_level_scores = data.batch['token_level_scores']
    batch_size = data.batch.batch_size[0]
    attention_mask = data.batch['attention_mask']
    response_mask = attention_mask[:, -response_length:]

    # compute kl between ref_policy and current policy
    if 'ref_log_prob' in data.batch.keys():
        kld = core_algos.kl_penalty(data.batch['old_log_probs'], data.batch['ref_log_prob'],
                                    kl_penalty=kl_penalty)  # (batch_size, response_length)
        kld = kld * response_mask
        beta = kl_ctrl.value
    else:
        beta = 0
        kld = torch.zeros_like(response_mask, dtype=torch.float32)

    token_level_rewards = token_level_scores - beta * kld

    current_kl = masked_mean(kld, mask=response_mask, axis=-1)  # average over sequence
    current_kl = torch.mean(current_kl, dim=0).item()

    # according to https://github.com/huggingface/trl/blob/951ca1841f29114b969b57b26c7d3e80a39f75a0/trl/trainer/ppo_trainer.py#L837
    kl_ctrl.update(current_kl=current_kl, n_steps=batch_size)
    data.batch['token_level_rewards'] = token_level_rewards

    metrics = {'critic/kl': current_kl, 'critic/kl_coeff': beta}

    return data, metrics


<<<<<<< HEAD
def compute_advantage(data: DataProto, adv_estimator, gamma=1.0, lam=1.0, num_repeat=1):
    # prepare response group
    # TODO: add other ways to estimate advantages
    if adv_estimator == 'gae':
        values = data.batch['values']
        responses = data.batch['responses']
        response_length = responses.size(-1)
        attention_mask = data.batch['attention_mask']
        response_mask = attention_mask[:, -response_length:]
        token_level_rewards = data.batch['token_level_rewards']
=======
def compute_advantage(data: DataProto, gamma, lam, adv_estimator, config):

    responses = data.batch['responses']
    response_length = responses.size(1)
    attention_mask = data.batch['attention_mask']
    response_mask = attention_mask[:, -response_length:]
    token_level_rewards = data.batch['token_level_rewards'] if 'token_level_rewards' in list(data.batch.keys()) else data.batch['token_level_scores']

    # TODO: add other ways to estimate advantages
    if adv_estimator == 'gae':
        values = data.batch['values']
>>>>>>> b4e39a97
        advantages, returns = core_algos.compute_gae_advantage_return(token_level_rewards=token_level_rewards,
                                                                      values=values,
                                                                      eos_mask=response_mask,
                                                                      gamma=gamma,
                                                                      lam=lam)
        data.batch['advantages'] = advantages
        data.batch['returns'] = returns
<<<<<<< HEAD
    elif adv_estimator == 'grpo':
        token_level_rewards = data.batch['token_level_rewards']
        index = data.non_tensor_batch['uid']
        responses = data.batch['responses']
        response_length = responses.size(-1)
        attention_mask = data.batch['attention_mask']
        response_mask = attention_mask[:, -response_length:]
        advantages, returns = core_algos.compute_grpo_outcome_advantage(token_level_rewards=token_level_rewards,
                                                                        eos_mask=response_mask,
                                                                        index=index)
=======
    elif adv_estimator == 'rloo':
        # prompt_ids = data.batch['prompts']
        # prompt_length = prompt_ids.shape[-1]
        # valid_response_length = data.batch['attention_mask'][:,prompt_length:].sum(-1)
        advantages, returns = core_algos.compute_rloo_returns(data=data,
                                                eos_mask=response_mask,n_samples=config.data.n_samples, config=config)
>>>>>>> b4e39a97
        data.batch['advantages'] = advantages
        data.batch['returns'] = returns
    else:
        raise NotImplementedError
    return data


def reduce_metrics(metrics: dict):
    for key, val in metrics.items():
        metrics[key] = np.mean(val)
    return metrics


def compute_data_metrics(batch):
    # TODO: add response length
    sequence_score = batch.batch['token_level_scores'].sum(-1)
    sequence_reward = batch.batch['token_level_rewards'].sum(-1)

    response_length = batch.batch['responses'].shape[-1]

    advantages = batch.batch['advantages']
    prompt_mask = batch.batch['attention_mask'][:, :-response_length]
    response_mask = batch.batch['attention_mask'][:, -response_length:]

    prompt_length = prompt_mask.sum(-1).float()
    response_length = response_mask.sum(-1).float()  # (batch_size,)

<<<<<<< HEAD
    return dict(
        response_mask=response_mask,
        prompt_length=prompt_length,
        response_length=response_length,
    )


def compute_data_metrics(batch, use_critic=True):
    # TODO: add response length
    sequence_score = batch.batch['token_level_scores'].sum(-1)
    sequence_reward = batch.batch['token_level_rewards'].sum(-1)

    advantages = batch.batch['advantages']
    returns = batch.batch['returns']

    max_response_length = batch.batch['responses'].shape[-1]

    prompt_mask = batch.batch['attention_mask'][:, :-max_response_length].bool()
    response_mask = batch.batch['attention_mask'][:, -max_response_length:].bool()

    max_prompt_length = prompt_mask.size(-1)

    response_info = _compute_response_info(batch)
    prompt_length = response_info['prompt_length']
    response_length = response_info['response_length']
=======
    returns = batch.batch['returns']
    # values = batch.batch['values']
>>>>>>> b4e39a97

    valid_adv = torch.masked_select(advantages, response_mask)
    valid_returns = torch.masked_select(returns, response_mask)

    if use_critic:
        values = batch.batch['values']
        valid_values = torch.masked_select(values, response_mask)
        return_diff_var = torch.var(valid_returns - valid_values)
        return_var = torch.var(valid_returns)

    metrics = {
        # score
        'critic/score/mean':
            torch.mean(sequence_score).detach().item(),
        'critic/score/max':
            torch.max(sequence_score).detach().item(),
        'critic/score/min':
            torch.min(sequence_score).detach().item(),
        # reward
        'critic/rewards/mean':
            torch.mean(sequence_reward).detach().item(),
        'critic/rewards/max':
            torch.max(sequence_reward).detach().item(),
        'critic/rewards/min':
            torch.min(sequence_reward).detach().item(),
        # adv
        'critic/advantages/mean':
            torch.mean(valid_adv).detach().item(),
        'critic/advantages/max':
            torch.max(valid_adv).detach().item(),
        'critic/advantages/min':
            torch.min(valid_adv).detach().item(),
        # returns
<<<<<<< HEAD
        'critic/returns/mean':
            torch.mean(valid_returns).detach().item(),
        'critic/returns/max':
            torch.max(valid_returns).detach().item(),
        'critic/returns/min':
            torch.min(valid_returns).detach().item(),
        **({
            # values
            'critic/values/mean': torch.mean(valid_values).detach().item(),
            'critic/values/max': torch.max(valid_values).detach().item(),
            'critic/values/min': torch.min(valid_values).detach().item(),
            # vf explained var
            'critic/vf_explained_var': (1.0 - return_diff_var / (return_var + 1e-5)).detach().item(),
        } if use_critic else {}),

=======
        'critic/returns/mean': masked_mean(returns, response_mask).detach().item(),
        'critic/returns/max': torch.max(returns[response_mask.bool()]).detach().item(),
        'critic/returns/min': torch.min(returns[response_mask.bool()]).detach().item(),
        # values
        # 'critic/values/mean': masked_mean(values, response_mask).detach().item(),
        # 'critic/values/max': torch.max(values[response_mask.bool()]).detach().item(),
        # 'critic/values/min': torch.min(values[response_mask.bool()]).detach().item(),
>>>>>>> b4e39a97
        # response length
        'response_length/mean':
            torch.mean(response_length).detach().item(),
        'response_length/max':
            torch.max(response_length).detach().item(),
        'response_length/min':
            torch.min(response_length).detach().item(),
        'response_length/clip_ratio':
            torch.mean(torch.eq(response_length, max_response_length).float()).detach().item(),
        # prompt length
        'prompt_length/mean':
            torch.mean(prompt_length).detach().item(),
        'prompt_length/max':
            torch.max(prompt_length).detach().item(),
        'prompt_length/min':
            torch.min(prompt_length).detach().item(),
        'prompt_length/clip_ratio':
            torch.mean(torch.eq(prompt_length, max_prompt_length).float()).detach().item(),
    }
    return metrics

class RayPRIMETrainer(object):
    """
    Note that this trainer runs on the driver process on a single CPU/GPU node.
    """

    # TODO: support each role have individual ray_worker_group_cls,
    # i.e., support different backend of different role
    def __init__(self,
                 config,
                 tokenizer,
                 role_worker_mapping: dict[Role, WorkerType],
                 resource_pool_manager: ResourcePoolManager,
                 ray_worker_group_cls: RayWorkerGroup = RayWorkerGroup,
                 reward_fn=None,
                 val_reward_fn=None):

        # assert torch.cuda.is_available(), 'cuda must be available on driver'

<<<<<<< HEAD
    return {
        **{
            f'timing_s/{name}': value for name, value in timing_raw.items()
        },
        **{
            f'timing_per_token_ms/{name}': timing_raw[name] * 1000 / num_tokens_of_section[name] for name in set(num_tokens_of_section.keys(
            )) & set(timing_raw.keys())
        },
    }
=======
        self.tokenizer = tokenizer
        self.config = config
        self.reward_fn = reward_fn
        self.val_reward_fn = val_reward_fn

        self.hybrid_engine = config.actor_rollout_ref.hybrid_engine
        assert self.hybrid_engine, 'Currently, only support hybrid engine'

        if self.hybrid_engine:
            assert Role.ActorRollout in role_worker_mapping, f'{role_worker_mapping.keys()=}'

        self.role_worker_mapping = role_worker_mapping
        self.resource_pool_manager = resource_pool_manager
        self.use_reference_policy = Role.RefPolicy in role_worker_mapping
        self.use_rm = Role.RewardModel in role_worker_mapping
        self.ray_worker_group_cls = ray_worker_group_cls

        # define KL control
        if self.use_reference_policy:
            if config.algorithm.kl_ctrl.type == 'fixed':
                self.kl_ctrl = core_algos.FixedKLController(kl_coef=config.algorithm.kl_ctrl.kl_coef)
            elif config.algorithm.kl_ctrl.type == 'adaptive':
                assert config.algorithm.kl_ctrl.horizon > 0, f'horizon must be larger than 0. Got {config.critic.kl_ctrl.horizon}'
                self.kl_ctrl = core_algos.AdaptiveKLController(init_kl_coef=config.algorithm.kl_ctrl.kl_coef,
                                                               target_kl=config.algorithm.kl_ctrl.target_kl,
                                                               horizon=config.algorithm.kl_ctrl.horizon)
            else:
                raise NotImplementedError
        else:
            self.kl_ctrl = core_algos.FixedKLController(kl_coef=0.)

        self._create_dataloader()

    def _create_dataloader(self):
        from torch.utils.data import DataLoader
        # TODO: we have to make sure the batch size is divisible by the dp size
        from verl.utils.dataset.rl_dataset import RLHFDataset, collate_fn
        self.train_dataset = RLHFDataset(parquet_files=self.config.data.train_files,
                                         tokenizer=self.tokenizer,
                                         prompt_key=self.config.data.prompt_key,
                                         max_prompt_length=self.config.data.max_prompt_length,
                                         filter_prompts=True,
                                         return_raw_chat=self.config.data.get('return_raw_chat', False),
                                         truncation='error')
        self.train_dataloader = BufferedDataLoader(DataLoader(dataset=self.train_dataset,
                                           batch_size=int(self.config.data.train_batch_size*self.config.data.oversample_factor),
                                           shuffle=True,
                                           drop_last=True,
                                           collate_fn=collate_fn))

        self.val_dataset = RLHFDataset(parquet_files=self.config.data.val_files,
                                       tokenizer=self.tokenizer,
                                       prompt_key=self.config.data.prompt_key,
                                       max_prompt_length=self.config.data.max_prompt_length,
                                       filter_prompts=True,
                                       return_raw_chat=self.config.data.get('return_raw_chat', False),
                                       truncation='error')
        self.val_dataloader = DataLoader(dataset=self.val_dataset,
                                         batch_size=self.config.data.val_batch_size,
                                         shuffle=True,
                                         drop_last=True,
                                         collate_fn=collate_fn)

        assert len(self.train_dataloader) >= 1
        assert len(self.val_dataloader) >= 1

        print(f'Size of train dataloader: {len(self.train_dataloader)}')
        print(f'Size of val dataloader: {len(self.val_dataloader)}')

        # inject total_training_steps to actor/critic optim_config. This is hacky.
        total_training_steps = len(self.train_dataloader) * self.config.trainer.total_epochs

        OmegaConf.set_struct(self.config, True)
        with open_dict(self.config):
            self.config.actor_rollout_ref.actor.optim.total_training_steps = total_training_steps
            self.config.critic.optim.total_training_steps = total_training_steps

    def _validate(self):
        reward_tensor_lst = []
        data_source_lst = []
        metric_dict = {}
        for test_data in self.val_dataloader:
            test_batch = DataProto.from_single_dict(test_data)
            # test_batch = test_batch.to('cuda')

            # we only do validation on rule-based rm
            if test_batch[0].non_tensor_batch['reward_model']['style'] == 'model':
                return {}

            test_gen_batch = test_batch.pop(['input_ids', 'attention_mask', 'position_ids'])
            test_gen_batch.meta_info = {
                'eos_token_id': self.tokenizer.eos_token_id,
                'pad_token_id': self.tokenizer.pad_token_id,
                'recompute_log_prob': False,
                'do_sample': False,
                'validate': True,
            }

            test_output_gen_batch = self.actor_rollout_wg.generate_sequences(test_gen_batch)
            print('validation generation end')

            test_batch = test_batch.union(test_output_gen_batch)

            # evaluate using reward_function
            # for certain reward function (e.g. sandbox), the generation can overlap with reward
            verifier_score, reward_metrics = self.val_reward_fn.verify(test_batch)
            reward_tensor=torch.tensor(verifier_score, dtype=torch.float32).unsqueeze(-1)

            for k, v in reward_metrics.items():
                metric_dict['test_reward/' + k] = v

            reward_tensor_lst.append(reward_tensor)
            data_source_lst.append(test_batch.non_tensor_batch.get('data_source', ['unknown'] * reward_tensor.shape[0]))

        reward_tensor = torch.cat(reward_tensor_lst, dim=0).sum(-1).cpu()  # (batch_size,)
        data_sources = np.concatenate(data_source_lst, axis=0)
        # evaluate test_score based on data source
        data_source_reward = {}
        for i in range(reward_tensor.shape[0]):
            data_source = data_sources[i]
            if data_source not in data_source_reward:
                data_source_reward[data_source] = []
            data_source_reward[data_source].append(reward_tensor[i].item())

        metric_dict = {}
        for data_source, rewards in data_source_reward.items():
            metric_dict[f'test_score/{data_source}'] = np.mean(rewards)

        return metric_dict

    def init_workers(self):
        """Init resource pool and worker group"""
        self.resource_pool_manager.create_resource_pool()

        self.resource_pool_to_cls = {pool: {} for pool in self.resource_pool_manager.resource_pool_dict.values()}

        # create actor and rollout
        if self.hybrid_engine:
            resource_pool = self.resource_pool_manager.get_resource_pool(Role.ActorRollout)
            actor_rollout_cls = RayClassWithInitArgs(cls=self.role_worker_mapping[Role.ActorRollout],
                                                     config=self.config.actor_rollout_ref,
                                                     role='actor_rollout')
            self.resource_pool_to_cls[resource_pool]['actor_rollout'] = actor_rollout_cls
        else:
            raise NotImplementedError

        # create critic
        if self.config.algorithm.adv_estimator == 'gae':
            resource_pool = self.resource_pool_manager.get_resource_pool(Role.Critic)
            critic_cls = RayClassWithInitArgs(cls=self.role_worker_mapping[Role.Critic], config=self.config.critic)
            self.resource_pool_to_cls[resource_pool]['critic'] = critic_cls
            self.use_critic = True
        elif self.config.algorithm.adv_estimator in ['rloo']:
            self.use_critic = False
        else:
            raise NotImplementedError

        # create reference policy if needed
        if self.use_reference_policy:
            resource_pool = self.resource_pool_manager.get_resource_pool(Role.RefPolicy)
            ref_policy_cls = RayClassWithInitArgs(self.role_worker_mapping[Role.RefPolicy],
                                                  config=self.config.actor_rollout_ref,
                                                  role='ref')
            self.resource_pool_to_cls[resource_pool]['ref'] = ref_policy_cls

        # create a reward model if reward_fn is None
        if self.use_rm:
            # we create a RM here
            resource_pool = self.resource_pool_manager.get_resource_pool(Role.RewardModel)
            rm_cls = RayClassWithInitArgs(self.role_worker_mapping[Role.RewardModel], config=self.config.reward_model)
            self.resource_pool_to_cls[resource_pool]['rm'] = rm_cls

        # initialize WorkerGroup
        # NOTE: if you want to use a different resource pool for each role, which can support different parallel size,
        # you should not use `create_colocated_worker_cls`. Instead, directly pass different resource pool to different worker groups.
        # See https://github.com/volcengine/verl/blob/master/examples/ray/tutorial.ipynb for more information.
        all_wg = {}
        self.wg_dicts = []
        for resource_pool, class_dict in self.resource_pool_to_cls.items():
            worker_dict_cls = create_colocated_worker_cls(class_dict=class_dict)
            wg_dict = self.ray_worker_group_cls(resource_pool=resource_pool, ray_cls_with_init=worker_dict_cls)
            spawn_wg = wg_dict.spawn(prefix_set=class_dict.keys())
            all_wg.update(spawn_wg)
            # keep the referece of WorkerDict to support ray >= 2.31. Ref: https://github.com/ray-project/ray/pull/45699
            self.wg_dicts.append(wg_dict)

        if self.use_critic:
            self.critic_wg = all_wg['critic']
            self.critic_wg.init_model()

        if self.use_reference_policy:
            self.ref_policy_wg = all_wg['ref']
            self.ref_policy_wg.init_model()

        if self.use_rm:
            self.rm_wg = all_wg['rm']
            self.rm_wg.init_model()

        # we should create rollout at the end so that vllm can have a better estimation of kv cache memory
        self.actor_rollout_wg = all_wg['actor_rollout']
        self.actor_rollout_wg.init_model()
>>>>>>> b4e39a97

    def fit(self):
        """
        The training loop of PRIME.
        """
        from verl.utils.tracking import Tracking
        from omegaconf import OmegaConf

        logger = Tracking(project_name=self.config.trainer.project_name,
                          experiment_name=self.config.trainer.experiment_name,
                          default_backend=self.config.trainer.logger,
                          config=OmegaConf.to_container(self.config, resolve=True))

        global_steps = 0
        dp_size = self.actor_rollout_wg.world_size // self.config.actor_rollout_ref.rollout.tensor_model_parallel_size
        batch_size = self.config.data.train_batch_size
        n_samples = self.config.data.n_samples

        # perform validation before training
        # currently, we only support validation using the reward_function.
        if self.val_reward_fn is not None and self.config.trainer.get('val_before_train', True):
            val_metrics = self._validate()
            pprint(f'Initial validation metrics: {val_metrics}')
            logger.log(data=val_metrics, step=global_steps)
            if self.config.trainer.get('val_only', False):
                return

        for epoch in range(self.config.trainer.total_epochs):
            self.train_dataloader.start_new_epoch()
            while True:
                valid_batch = []
                buffer_batch = []

                if self.train_dataloader.buffer_size() > 0:
                    buffer_batch = self.train_dataloader.get_from_buffer(batch_size, self.actor_rollout_wg.world_size)
                metrics = defaultdict(list)
                metrics['timing/gen'] = 0
                metrics['timing/verify'] = 0

                while len(valid_batch) < batch_size * n_samples:
                    try:
                        batch_dict = self.train_dataloader.get_next_batch()
                    except StopIteration:
                        break

                    # generate a batch
                    with Timer(name='gen', text="{name}: {seconds:.1f} seconds") as timer:

                        newbatch: DataProto = DataProto.from_single_dict(batch_dict)

                        if len(buffer_batch) > 0:
                            newbatch = DataProto.concat([buffer_batch, newbatch])
                            print(len(newbatch))
                            buffer_batch = []

                        # the results from the same prompt should be contiguous !
                        gen_batch = newbatch.select(batch_keys=['input_ids', 'attention_mask', 'position_ids'],
                                                    non_tensor_batch_keys={},
                                                    meta_info_keys={})

                        batch_lst = sum([[newbatch[i:i + 1] for _ in range(n_samples)] for i in range(len(newbatch))],
                                        [])

                        gen_batch.meta_info = {
                            'eos_token_id': self.tokenizer.eos_token_id,
                            'n_samples': n_samples,
                        }

                        gen_batch_output = self.actor_rollout_wg.generate_sequences(prompts=gen_batch)

                        roll_batch = DataProto.concat(batch_lst)
                        roll_batch.pop(batch_keys=['input_ids', 'attention_mask', 'position_ids'])
                        roll_batch = roll_batch.union(gen_batch_output)

                    metrics['timing/gen'] += timer.last

                    # do accuracy filtering and score logging
                    with Timer(name='verify', text="{name}: {seconds:.1f} seconds") as timer:
                        scores_tensor, reward_metrics = self.reward_fn.verify(roll_batch)
                        for k, v in reward_metrics.items():
                            metrics['train_verify_score/' + k].append(v)

                        if self.config.data.filter_accuracy:
                            roll_batch = self.filter(roll_batch.batch['acc'].unsqueeze(1), roll_batch, n_samples)
                    metrics['timing/verify'] += timer.last

                    if len(valid_batch) == 0:
                        valid_batch = roll_batch
                    else:
                        valid_batch = DataProto.concat([valid_batch, roll_batch])
                    print(
                        f"collected {len(valid_batch)} / {batch_size * n_samples} rollouts and each prompt has {n_samples} responses")

                if len(valid_batch) < batch_size * n_samples:
                    break
                elif len(valid_batch) > batch_size * n_samples:
                    valid_batch = self.add_to_buffer(valid_batch, batch_size, n_samples)

                for k, v in reward_metrics.items():
                    metrics['train_verify_score/' + k] = np.mean(metrics['train_verify_score/' + k])

                batch = valid_batch
                print(f'rollout batch size: {len(batch)}')

                if self.use_reference_policy:
                    # compute reference log_prob
                    with Timer(name='ref', text="{name}: {seconds:.1f} seconds") as timer:
                        ref_log_prob = self.ref_policy_wg.compute_ref_log_prob(batch)
                        batch = batch.union(ref_log_prob)
                    metrics['timing/ref'] = timer.last

                with Timer(name='reward', text="{name}: {seconds:.1f} seconds") as timer:
                    if self.use_rm:
                        batch.meta_info['n_samples'] = n_samples
                        reward_model_tensor= self.rm_wg.compute_rm_score(batch)
                        if 'metrics' in reward_model_tensor.meta_info:
                            reward_model_metrics = reduce_metrics(reward_model_tensor.meta_info.pop('metrics'))
                            metrics.update(reward_model_metrics)
                        batch = batch.union(reward_model_tensor)

                metrics['timing/reward_model'] = timer.last

                with Timer(name='adv', text="{name}: {seconds:.1f} seconds") as timer:
                    reward_tensor_dict, reward_metrics = self.reward_fn(batch)
                    batch.batch['token_level_scores'] = reward_tensor_dict['all']
                    for k, v in reward_metrics.items():
                        metrics['train_reward/' + k] = v
                    # decomposed rewards:
                    for k,v in reward_tensor_dict.items():
                        batch.batch[k]=v

                    # compute rewards. apply_kl_penalty if available
                    batch, kl_metrics = apply_kl_penalty(batch,
                                                         kl_ctrl=self.kl_ctrl,
                                                         kl_penalty=self.config.algorithm.kl_penalty)
                    metrics.update(kl_metrics)

                    # compute advantages, executed on the driver process
                    batch = compute_advantage(batch,
                                              self.config.algorithm.gamma,
                                              self.config.algorithm.lam,
                                              adv_estimator=self.config.algorithm.adv_estimator,
                                              config = self.config)
                metrics['timing/adv'] = timer.last

                # critic is disabled

                # implement critic warmup
                if self.config.trainer.critic_warmup <= global_steps:
                    # update actor
                    with Timer(name='update_actor', text="{name}: {seconds:.1f} seconds") as timer:
                        actor_output = self.actor_rollout_wg.update_actor(batch)
                    metrics['timing/update_actor'] = timer.last
                    actor_output_metrics = reduce_metrics(actor_output.meta_info['metrics'])
                    metrics.update(actor_output_metrics)

                # validate
                if self.val_reward_fn is not None and (global_steps + 1) % self.config.trainer.test_freq == 0:
                    with Timer(name='testing', text="{name}: {seconds:.1f} seconds") as timer:
                        val_metrics: dict = self._validate()
                        val_metrics = {f'val/{key}': val for key, val in val_metrics.items()}
                    metrics['timing/testing'] = timer.last
                    metrics.update(val_metrics)

                # collect metrics
                data_metrics = compute_data_metrics(batch=batch)
                metrics.update(data_metrics)

                # TODO: make a canonical logger that supports various backend
                logger.log(data=metrics, step=global_steps)

                if self.config.trainer.save_freq > 0 and (global_steps + 1) % self.config.trainer.save_freq == 0:
                    actor_local_path = os.path.join(self.config.trainer.default_local_dir, 'actor',
                                                    f'global_step_{global_steps}')
                    actor_remote_path = None #if self.config.trainer.default_hdfs_dir is None else os.path.join(
                        # self.config.trainer.default_hdfs_dir, 'actor')
                    self.actor_rollout_wg.save_checkpoint(actor_local_path, actor_remote_path)

                    if self.use_critic:
                        critic_local_path = os.path.join(self.config.trainer.default_local_dir, 'critic',
                                                         f'global_step_{global_steps}')
                        critic_remote_path = None #if self.config.trainer.default_hdfs_dir is None else os.path.join(
                            # self.config.trainer.default_hdfs_dir, 'critic')
                        self.critic_wg.save_checkpoint(critic_local_path, critic_remote_path)

                global_steps += 1

        # perform validation after training
        if self.val_reward_fn is not None:
            val_metrics = self._validate()
            pprint(f'Final validation metrics: {val_metrics}')
            logger.log(data=val_metrics, step=global_steps)

    def filter(self, reward_tensor, batch, n_samples):
        reward_matrix = reward_tensor.sum(-1).reshape(-1, n_samples)
        # reward_matrix = reward_tensor.sum(-1).reshape(n_samples, -1).T
        acc_tensor = torch.mean(reward_matrix, dim=-1)
        counts = Counter(acc_tensor.tolist())
        print(" ".join(f"{k}:{v}" for k, v in sorted(counts.items())))
        # print(acc_tensor)
        acc_mask = (acc_tensor >= self.config.data.accuracy_lower_bound) & (
                    acc_tensor <= self.config.data.accuracy_upper_bound)
        acc_mask = acc_mask.repeat_interleave(n_samples)
        batch = batch.slice(acc_mask)
        return batch

    def add_to_buffer(self, batch, batch_size, n_samples):
        buffer_length = len(batch) // n_samples - batch_size
        buffer_batch = batch.slice(range(batch_size * n_samples, (buffer_length + batch_size) * n_samples, n_samples))
        # notice that we only add prompts to buffer, and slicing strategy should be exactly consistent to what is in ray_trainer.py
        buffer_batch = buffer_batch.select(batch_keys=['input_ids', 'attention_mask', 'position_ids'])
        buffer_batch.slice_batch(start=0, length=self.config.data.max_prompt_length, dim=1)
        buffer_mask = torch.ones(buffer_length + batch_size, dtype=torch.bool)
        buffer_mask[batch_size:] = False
        buffer_mask = buffer_mask.repeat_interleave(n_samples)
        batch = batch.slice(buffer_mask)
        self.train_dataloader.add_to_buffer(buffer_batch)
        return batch

class RayPPOTrainer(object):
    """
    Note that this trainer runs on the driver process on a single CPU/GPU node.
    """

    # TODO: support each role have individual ray_worker_group_cls,
    # i.e., support different backend of different role
    def __init__(self,
                 config,
                 tokenizer,
                 role_worker_mapping: dict[Role, WorkerType],
                 resource_pool_manager: ResourcePoolManager,
                 ray_worker_group_cls: RayWorkerGroup = RayWorkerGroup,
                 reward_fn=None,
                 val_reward_fn=None):

        # assert torch.cuda.is_available(), 'cuda must be available on driver'

        self.tokenizer = tokenizer
        self.config = config
        self.reward_fn = reward_fn
        self.val_reward_fn = val_reward_fn

        self.hybrid_engine = config.actor_rollout_ref.hybrid_engine
        assert self.hybrid_engine, 'Currently, only support hybrid engine'

        if self.hybrid_engine:
            assert Role.ActorRollout in role_worker_mapping, f'{role_worker_mapping.keys()=}'

        self.role_worker_mapping = role_worker_mapping
        self.resource_pool_manager = resource_pool_manager
        self.use_reference_policy = Role.RefPolicy in role_worker_mapping
        self.use_rm = Role.RewardModel in role_worker_mapping
        self.ray_worker_group_cls = ray_worker_group_cls

        # define KL control
        if self.use_reference_policy:
            if config.algorithm.kl_ctrl.type == 'fixed':
                self.kl_ctrl = core_algos.FixedKLController(kl_coef=config.algorithm.kl_ctrl.kl_coef)
            elif config.algorithm.kl_ctrl.type == 'adaptive':
                assert config.algorithm.kl_ctrl.horizon > 0, f'horizon must be larger than 0. Got {config.critic.kl_ctrl.horizon}'
                self.kl_ctrl = core_algos.AdaptiveKLController(init_kl_coef=config.algorithm.kl_ctrl.kl_coef,
                                                               target_kl=config.algorithm.kl_ctrl.target_kl,
                                                               horizon=config.algorithm.kl_ctrl.horizon)
            else:
                raise NotImplementedError
        else:
            self.kl_ctrl = core_algos.FixedKLController(kl_coef=0.)

        self._create_dataloader()

    def _create_dataloader(self):
        from torch.utils.data import DataLoader
        # TODO: we have to make sure the batch size is divisible by the dp size
        from verl.utils.dataset.rl_dataset import RLHFDataset, collate_fn
        self.train_dataset = RLHFDataset(parquet_files=self.config.data.train_files,
                                         tokenizer=self.tokenizer,
                                         prompt_key=self.config.data.prompt_key,
                                         max_prompt_length=self.config.data.max_prompt_length,
                                         filter_prompts=True,
                                         return_raw_chat=self.config.data.get('return_raw_chat', False),
                                         truncation='error')
        self.train_dataloader = DataLoader(dataset=self.train_dataset,
                                           batch_size=self.config.data.train_batch_size,
                                           shuffle=True,
                                           drop_last=True,
                                           collate_fn=collate_fn)

        self.val_dataset = RLHFDataset(parquet_files=self.config.data.val_files,
                                       tokenizer=self.tokenizer,
                                       prompt_key=self.config.data.prompt_key,
                                       max_prompt_length=self.config.data.max_prompt_length,
                                       filter_prompts=True,
                                       return_raw_chat=self.config.data.get('return_raw_chat', False),
                                       truncation='error')
        self.val_dataloader = DataLoader(dataset=self.val_dataset,
                                         batch_size=len(self.val_dataset),
                                         shuffle=True,
                                         drop_last=True,
                                         collate_fn=collate_fn)

        assert len(self.train_dataloader) >= 1
        assert len(self.val_dataloader) >= 1

        print(f'Size of train dataloader: {len(self.train_dataloader)}')
        print(f'Size of val dataloader: {len(self.val_dataloader)}')

        # inject total_training_steps to actor/critic optim_config. This is hacky.
        total_training_steps = len(self.train_dataloader) * self.config.trainer.total_epochs

        if self.config.trainer.total_training_steps is not None:
            total_training_steps = self.config.trainer.total_training_steps

        self.total_training_steps = total_training_steps
        print(f'Total training steps: {self.total_training_steps}')

        OmegaConf.set_struct(self.config, True)
        with open_dict(self.config):
            self.config.actor_rollout_ref.actor.optim.total_training_steps = total_training_steps
            self.config.critic.optim.total_training_steps = total_training_steps

    def _validate(self):
        reward_tensor_lst = []
        data_source_lst = []
        for test_data in self.val_dataloader:
            test_batch = DataProto.from_single_dict(test_data)
            # test_batch = test_batch.to('cuda')

            # we only do validation on rule-based rm
            if self.config.reward_model.enable and test_batch[0].non_tensor_batch['reward_model']['style'] == 'model':
                return {}

            test_gen_batch = test_batch.pop(['input_ids', 'attention_mask', 'position_ids'])
            test_gen_batch.meta_info = {
                'eos_token_id': self.tokenizer.eos_token_id,
                'pad_token_id': self.tokenizer.pad_token_id,
                'recompute_log_prob': False,
                'do_sample': False,
                'validate': True,
            }

            # pad to be divisible by dp_size
            test_gen_batch_padded, pad_size = pad_dataproto_to_divisor(test_gen_batch, self.actor_rollout_wg.world_size)
            test_output_gen_batch_padded = self.actor_rollout_wg.generate_sequences(test_gen_batch_padded)
            # unpad
            test_output_gen_batch = unpad_dataproto(test_output_gen_batch_padded, pad_size=pad_size)
            print('validation generation end')

            test_batch = test_batch.union(test_output_gen_batch)

            # evaluate using reward_function
            # for certain reward function (e.g. sandbox), the generation can overlap with reward
            reward_tensor = self.val_reward_fn(test_batch)

            reward_tensor_lst.append(reward_tensor)
            data_source_lst.append(test_batch.non_tensor_batch.get('data_source', ['unknown'] * reward_tensor.shape[0]))

        reward_tensor = torch.cat(reward_tensor_lst, dim=0).sum(-1).cpu()  # (batch_size,)
        data_sources = np.concatenate(data_source_lst, axis=0)
        # evaluate test_score based on data source
        data_source_reward = {}
        for i in range(reward_tensor.shape[0]):
            data_source = data_sources[i]
            if data_source not in data_source_reward:
                data_source_reward[data_source] = []
            data_source_reward[data_source].append(reward_tensor[i].item())

        metric_dict = {}
        for data_source, rewards in data_source_reward.items():
            metric_dict[f'val/test_score/{data_source}'] = np.mean(rewards)

        return metric_dict

    def init_workers(self):
        """Init resource pool and worker group"""
        self.resource_pool_manager.create_resource_pool()

        self.resource_pool_to_cls = {pool: {} for pool in self.resource_pool_manager.resource_pool_dict.values()}

        # create actor and rollout
        if self.hybrid_engine:
            resource_pool = self.resource_pool_manager.get_resource_pool(Role.ActorRollout)
            actor_rollout_cls = RayClassWithInitArgs(cls=self.role_worker_mapping[Role.ActorRollout],
                                                     config=self.config.actor_rollout_ref,
                                                     role='actor_rollout')
            self.resource_pool_to_cls[resource_pool]['actor_rollout'] = actor_rollout_cls
        else:
            raise NotImplementedError

        # create critic
        if self.config.algorithm.adv_estimator == 'gae':
            resource_pool = self.resource_pool_manager.get_resource_pool(Role.Critic)
            critic_cls = RayClassWithInitArgs(cls=self.role_worker_mapping[Role.Critic], config=self.config.critic)
            self.resource_pool_to_cls[resource_pool]['critic'] = critic_cls
            self.use_critic = True
        elif self.config.algorithm.adv_estimator == 'grpo':
            self.use_critic = False
        else:
            raise NotImplementedError

        # create reference policy if needed
        if self.use_reference_policy:
            resource_pool = self.resource_pool_manager.get_resource_pool(Role.RefPolicy)
            ref_policy_cls = RayClassWithInitArgs(self.role_worker_mapping[Role.RefPolicy],
                                                  config=self.config.actor_rollout_ref,
                                                  role='ref')
            self.resource_pool_to_cls[resource_pool]['ref'] = ref_policy_cls

        # create a reward model if reward_fn is None
        if self.use_rm:
            # we create a RM here
            resource_pool = self.resource_pool_manager.get_resource_pool(Role.RewardModel)
            rm_cls = RayClassWithInitArgs(self.role_worker_mapping[Role.RewardModel], config=self.config.reward_model)
            self.resource_pool_to_cls[resource_pool]['rm'] = rm_cls

        # initialize WorkerGroup
        # NOTE: if you want to use a different resource pool for each role, which can support different parallel size,
        # you should not use `create_colocated_worker_cls`. Instead, directly pass different resource pool to different worker groups.
        # See https://github.com/volcengine/verl/blob/master/examples/ray/tutorial.ipynb for more information.
        all_wg = {}
        self.wg_dicts = []
        for resource_pool, class_dict in self.resource_pool_to_cls.items():
            worker_dict_cls = create_colocated_worker_cls(class_dict=class_dict)
            wg_dict = self.ray_worker_group_cls(resource_pool=resource_pool, ray_cls_with_init=worker_dict_cls)
            spawn_wg = wg_dict.spawn(prefix_set=class_dict.keys())
            all_wg.update(spawn_wg)
            # keep the referece of WorkerDict to support ray >= 2.31. Ref: https://github.com/ray-project/ray/pull/45699
            self.wg_dicts.append(wg_dict)

        if self.use_critic:
            self.critic_wg = all_wg['critic']
            self.critic_wg.init_model()

        if self.use_reference_policy:
            self.ref_policy_wg = all_wg['ref']
            self.ref_policy_wg.init_model()

        if self.use_rm:
            self.rm_wg = all_wg['rm']
            self.rm_wg.init_model()

        # we should create rollout at the end so that vllm can have a better estimation of kv cache memory
        self.actor_rollout_wg = all_wg['actor_rollout']
        self.actor_rollout_wg.init_model()

    def _save_checkpoint(self):
        actor_local_path = os.path.join(self.config.trainer.default_local_dir, 'actor',
                                        f'global_step_{self.global_steps}')
        actor_remote_path = None if self.config.trainer.default_hdfs_dir is None else os.path.join(
            self.config.trainer.default_hdfs_dir, 'actor')
        self.actor_rollout_wg.save_checkpoint(actor_local_path, actor_remote_path)

        if self.use_critic:
            critic_local_path = os.path.join(self.config.trainer.default_local_dir, 'critic',
                                             f'global_step_{self.global_steps}')
            critic_remote_path = None if self.config.trainer.default_hdfs_dir is None else os.path.join(
                self.config.trainer.default_hdfs_dir, 'critic')
            self.critic_wg.save_checkpoint(critic_local_path, critic_remote_path)

    def _balance_batch(self, batch: DataProto, metrics, logging_prefix='global_seqlen'):
        """Reorder the data on single controller such that each dp rank gets similar total tokens"""
        attention_mask = batch.batch['attention_mask']
        batch_size = attention_mask.shape[0]
        global_seqlen_lst = batch.batch['attention_mask'].view(batch_size, -1).sum(-1).tolist()  # (train_batch_size,)
        world_size = self.actor_rollout_wg.world_size
        global_partition_lst = get_seqlen_balanced_partitions(global_seqlen_lst,
                                                              k_partitions=world_size,
                                                              equal_size=True)
        # reorder based on index. The data will be automatically equally partitioned by dispatch function
        global_idx = torch.tensor([j for partition in global_partition_lst for j in partition])
        batch.reorder(global_idx)
        global_balance_stats = log_seqlen_unbalance(seqlen_list=global_seqlen_lst,
                                                    partitions=global_partition_lst,
                                                    prefix=logging_prefix)
        metrics.update(global_balance_stats)

    def fit(self):
        """
        The training loop of PPO.
        The driver process only need to call the compute functions of the worker group through RPC to construct the PPO dataflow.
        The light-weight advantage computation is done on the driver process.
        """
        from verl.utils.tracking import Tracking
        from omegaconf import OmegaConf

        logger = Tracking(project_name=self.config.trainer.project_name,
                          experiment_name=self.config.trainer.experiment_name,
                          default_backend=self.config.trainer.logger,
                          config=OmegaConf.to_container(self.config, resolve=True))

        self.global_steps = 0

        # perform validation before training
        # currently, we only support validation using the reward_function.
        if self.val_reward_fn is not None and self.config.trainer.get('val_before_train', True):
            val_metrics = self._validate()
            pprint(f'Initial validation metrics: {val_metrics}')
            logger.log(data=val_metrics, step=self.global_steps)
            if self.config.trainer.get('val_only', False):
                return

        # we start from step 1
        self.global_steps += 1

        for epoch in range(self.config.trainer.total_epochs):
            for batch_dict in self.train_dataloader:
                metrics = {}

                batch: DataProto = DataProto.from_single_dict(batch_dict)

                # pop those keys for generation
                gen_batch = batch.pop(batch_keys=['input_ids', 'attention_mask', 'position_ids'])

<<<<<<< HEAD
                with _timer('step', timing_raw):
                    # generate a batch
                    with _timer('gen', timing_raw):
                        gen_batch_output = self.actor_rollout_wg.generate_sequences(gen_batch)

                    batch.non_tensor_batch['uid'] = np.array([str(uuid.uuid4()) for _ in range(len(batch.batch))],
                                                             dtype=object)
                    # repeat to align with repeated responses in rollout
                    batch = batch.repeat(repeat_times=self.config.actor_rollout_ref.rollout.n, interleave=True)
                    batch = batch.union(gen_batch_output)

                    # balance the number of valid tokens on each dp rank.
                    # Note that this breaks the order of data inside the batch.
                    # Please take care when you implement group based adv computation such as GRPO and rloo
                    self._balance_batch(batch, metrics=metrics)

                    # compute global_valid tokens
                    batch.meta_info['global_token_num'] = torch.sum(batch.batch['attention_mask'], dim=-1).tolist()

                    # recompute old_log_probs
                    with _timer('old_log_prob', timing_raw):
                        old_log_prob = self.actor_rollout_wg.compute_log_prob(batch)
                        batch = batch.union(old_log_prob)

                    if self.use_reference_policy:
                        # compute reference log_prob
                        with _timer('ref', timing_raw):
                            ref_log_prob = self.ref_policy_wg.compute_ref_log_prob(batch)
                            batch = batch.union(ref_log_prob)

                    # compute values
                    if self.use_critic:
                        with _timer('values', timing_raw):
                            values = self.critic_wg.compute_values(batch)
                            batch = batch.union(values)

                    with _timer('adv', timing_raw):
                        # compute scores. Support both model and function-based.
                        # We first compute the scores using reward model. Then, we call reward_fn to combine
                        # the results from reward model and rule-based results.
                        if self.use_rm:
                            # we first compute reward model score
                            reward_tensor = self.rm_wg.compute_rm_score(batch)
                            batch = batch.union(reward_tensor)

                        # we combine with rule-based rm
                        reward_tensor = self.reward_fn(batch)
                        batch.batch['token_level_scores'] = reward_tensor

                        # compute rewards. apply_kl_penalty if available
                        if not self.config.actor_rollout_ref.actor.use_kl_loss:
                            batch, kl_metrics = apply_kl_penalty(batch,
                                                                 kl_ctrl=self.kl_ctrl,
                                                                 kl_penalty=self.config.algorithm.kl_penalty)
                            metrics.update(kl_metrics)
                        else:
                            batch.batch['token_level_rewards'] = batch.batch['token_level_scores']

                        # compute advantages, executed on the driver process
                        batch = compute_advantage(batch,
                                                  adv_estimator=self.config.algorithm.adv_estimator,
                                                  gamma=self.config.algorithm.gamma,
                                                  lam=self.config.algorithm.lam,
                                                  num_repeat=self.config.actor_rollout_ref.rollout.n)

                    # update critic
                    if self.use_critic:
                        with _timer('update_critic', timing_raw):
                            critic_output = self.critic_wg.update_critic(batch)
                        critic_output_metrics = reduce_metrics(critic_output.meta_info['metrics'])
                        metrics.update(critic_output_metrics)

                    # implement critic warmup
                    if self.config.trainer.critic_warmup <= self.global_steps:
                        # update actor
                        with _timer('update_actor', timing_raw):
                            actor_output = self.actor_rollout_wg.update_actor(batch)
                        actor_output_metrics = reduce_metrics(actor_output.meta_info['metrics'])
                        metrics.update(actor_output_metrics)

                    # validate
                    if self.val_reward_fn is not None and self.config.trainer.test_freq > 0 and \
                        self.global_steps % self.config.trainer.test_freq == 0:
                        with _timer('testing', timing_raw):
                            val_metrics: dict = self._validate()
                        metrics.update(val_metrics)

                    if self.config.trainer.save_freq > 0 and \
                            self.global_steps % self.config.trainer.save_freq == 0:
                        with _timer('save_checkpoint', timing_raw):
                            self._save_checkpoint()

                # collect metrics
                metrics.update(compute_data_metrics(batch=batch, use_critic=self.use_critic))
                metrics.update(compute_timing_metrics(batch=batch, timing_raw=timing_raw))
=======
                # generate a batch
                with Timer(name='gen', logger=None) as timer:
                    gen_batch_output = self.actor_rollout_wg.generate_sequences(gen_batch)
                metrics['timing/gen'] = timer.last

                batch = batch.union(gen_batch_output)

                if self.use_reference_policy:
                    # compute reference log_prob
                    with Timer(name='ref', logger=None) as timer:
                        ref_log_prob = self.ref_policy_wg.compute_ref_log_prob(batch)
                        batch = batch.union(ref_log_prob)
                    metrics['timing/ref'] = timer.last

                # compute values
                with Timer(name='values', logger=None) as timer:
                    values = self.critic_wg.compute_values(batch)
                    batch = batch.union(values)
                metrics['timing/values'] = timer.last

                with Timer(name='adv', logger=None) as timer:
                    # compute scores. Support both model and function-based.
                    # We first compute the scores using reward model. Then, we call reward_fn to combine
                    # the results from reward model and rule-based results.
                    if self.use_rm:
                        # we first compute reward model score
                        reward_tensor = self.rm_wg.compute_rm_score(batch)
                        batch = batch.union(reward_tensor)

                    # we combine with rule-based rm
                    reward_tensor = self.reward_fn(batch)
                    batch.batch['token_level_scores'] = reward_tensor

                    # compute rewards. apply_kl_penalty if available
                    batch, kl_metrics = apply_kl_penalty(batch,
                                                         kl_ctrl=self.kl_ctrl,
                                                         kl_penalty=self.config.algorithm.kl_penalty)
                    metrics.update(kl_metrics)

                    # compute advantages, executed on the driver process
                    batch = compute_advantage(batch,
                                              self.config.algorithm.gamma,
                                              self.config.algorithm.lam,
                                              adv_estimator=self.config.algorithm.adv_estimator)
                metrics['timing/adv'] = timer.last

                # update critic
                if self.use_critic:
                    with Timer(name='update_critic', logger=None) as timer:
                        critic_output = self.critic_wg.update_critic(batch)
                    metrics['timing/update_critic'] = timer.last
                    critic_output_metrics = reduce_metrics(critic_output.meta_info['metrics'])
                    metrics.update(critic_output_metrics)

                # implement critic warmup
                if self.config.trainer.critic_warmup <= global_steps:
                    # update actor
                    with Timer(name='update_actor', logger=None) as timer:
                        actor_output = self.actor_rollout_wg.update_actor(batch)
                    metrics['timing/update_actor'] = timer.last
                    actor_output_metrics = reduce_metrics(actor_output.meta_info['metrics'])
                    metrics.update(actor_output_metrics)

                # validate
                if self.val_reward_fn is not None and (global_steps + 1) % self.config.trainer.test_freq == 0:
                    with Timer(name='testing', logger=None) as timer:
                        val_metrics: dict = self._validate()
                        val_metrics = {f'val/{key}': val for key, val in val_metrics.items()}
                    metrics['timing/testing'] = timer.last
                    metrics.update(val_metrics)

                # collect metrics
                data_metrics = compute_data_metrics(batch=batch)
                metrics.update(data_metrics)
>>>>>>> b4e39a97

                # TODO: make a canonical logger that supports various backend
                logger.log(data=metrics, step=self.global_steps)

<<<<<<< HEAD
                self.global_steps += 1

                if self.global_steps >= self.total_training_steps:
=======
                if self.config.trainer.save_freq > 0 and (global_steps + 1) % self.config.trainer.save_freq == 0:
                    actor_local_path = os.path.join(self.config.trainer.default_local_dir, 'actor',
                                                    f'global_step_{global_steps}')
                    actor_remote_path = None # if self.config.trainer.default_hdfs_dir is None else os.path.join(
                        # self.config.trainer.default_hdfs_dir, 'actor')
                    self.actor_rollout_wg.save_checkpoint(actor_local_path, actor_remote_path)

                    if self.use_critic:
                        critic_local_path = os.path.join(self.config.trainer.default_local_dir, 'critic',
                                                         f'global_step_{global_steps}')
                        critic_remote_path = None # if self.config.trainer.default_hdfs_dir is None else os.path.join(
                            # self.config.trainer.default_hdfs_dir, 'critic')
                        self.critic_wg.save_checkpoint(critic_local_path, critic_remote_path)

                global_steps += 1
>>>>>>> b4e39a97

                    # perform validation after training
                    if self.val_reward_fn is not None:
                        val_metrics = self._validate()
                        pprint(f'Final validation metrics: {val_metrics}')
                        logger.log(data=val_metrics, step=self.global_steps)
                    return<|MERGE_RESOLUTION|>--- conflicted
+++ resolved
@@ -17,13 +17,10 @@
 """
 
 import os
-<<<<<<< HEAD
 import uuid
 from contextlib import contextmanager
-=======
 import statistics
 from collections import defaultdict, Counter
->>>>>>> b4e39a97
 from dataclasses import dataclass, field
 from enum import Enum
 from functools import partial
@@ -33,23 +30,16 @@
 from omegaconf import OmegaConf, open_dict
 import numpy as np
 from codetiming import Timer
-<<<<<<< HEAD
 from omegaconf import OmegaConf, open_dict
 from verl import DataProto
 from verl.protocol import pad_dataproto_to_divisor, unpad_dataproto
-=======
-
->>>>>>> b4e39a97
 from verl.single_controller.base import Worker
 from verl.single_controller.ray import RayResourcePool, RayWorkerGroup, RayClassWithInitArgs
 from verl.single_controller.ray.base import create_colocated_worker_cls
 from verl import DataProto
 from verl.trainer.ppo import core_algos
-<<<<<<< HEAD
 from verl.utils.seqlen_balancing import get_seqlen_balanced_partitions, log_seqlen_unbalance
-=======
 from verl.utils.dataset.rl_dataset import BufferedDataLoader
->>>>>>> b4e39a97
 
 WorkerType = Type[Worker]
 
@@ -129,8 +119,7 @@
     return data, metrics
 
 
-<<<<<<< HEAD
-def compute_advantage(data: DataProto, adv_estimator, gamma=1.0, lam=1.0, num_repeat=1):
+def compute_advantage(data: DataProto, adv_estimator, config, gamma=1.0, lam=1.0, num_repeat=1):
     # prepare response group
     # TODO: add other ways to estimate advantages
     if adv_estimator == 'gae':
@@ -140,19 +129,6 @@
         attention_mask = data.batch['attention_mask']
         response_mask = attention_mask[:, -response_length:]
         token_level_rewards = data.batch['token_level_rewards']
-=======
-def compute_advantage(data: DataProto, gamma, lam, adv_estimator, config):
-
-    responses = data.batch['responses']
-    response_length = responses.size(1)
-    attention_mask = data.batch['attention_mask']
-    response_mask = attention_mask[:, -response_length:]
-    token_level_rewards = data.batch['token_level_rewards'] if 'token_level_rewards' in list(data.batch.keys()) else data.batch['token_level_scores']
-
-    # TODO: add other ways to estimate advantages
-    if adv_estimator == 'gae':
-        values = data.batch['values']
->>>>>>> b4e39a97
         advantages, returns = core_algos.compute_gae_advantage_return(token_level_rewards=token_level_rewards,
                                                                       values=values,
                                                                       eos_mask=response_mask,
@@ -160,7 +136,6 @@
                                                                       lam=lam)
         data.batch['advantages'] = advantages
         data.batch['returns'] = returns
-<<<<<<< HEAD
     elif adv_estimator == 'grpo':
         token_level_rewards = data.batch['token_level_rewards']
         index = data.non_tensor_batch['uid']
@@ -171,14 +146,14 @@
         advantages, returns = core_algos.compute_grpo_outcome_advantage(token_level_rewards=token_level_rewards,
                                                                         eos_mask=response_mask,
                                                                         index=index)
-=======
+        data.batch['advantages'] = advantages
+        data.batch['returns'] = returns
     elif adv_estimator == 'rloo':
         # prompt_ids = data.batch['prompts']
         # prompt_length = prompt_ids.shape[-1]
         # valid_response_length = data.batch['attention_mask'][:,prompt_length:].sum(-1)
         advantages, returns = core_algos.compute_rloo_returns(data=data,
                                                 eos_mask=response_mask,n_samples=config.data.n_samples, config=config)
->>>>>>> b4e39a97
         data.batch['advantages'] = advantages
         data.batch['returns'] = returns
     else:
@@ -191,22 +166,15 @@
         metrics[key] = np.mean(val)
     return metrics
 
-
-def compute_data_metrics(batch):
-    # TODO: add response length
-    sequence_score = batch.batch['token_level_scores'].sum(-1)
-    sequence_reward = batch.batch['token_level_rewards'].sum(-1)
-
+def _compute_response_info(batch):
     response_length = batch.batch['responses'].shape[-1]
 
-    advantages = batch.batch['advantages']
     prompt_mask = batch.batch['attention_mask'][:, :-response_length]
     response_mask = batch.batch['attention_mask'][:, -response_length:]
 
     prompt_length = prompt_mask.sum(-1).float()
     response_length = response_mask.sum(-1).float()  # (batch_size,)
-
-<<<<<<< HEAD
+    
     return dict(
         response_mask=response_mask,
         prompt_length=prompt_length,
@@ -232,10 +200,6 @@
     response_info = _compute_response_info(batch)
     prompt_length = response_info['prompt_length']
     response_length = response_info['response_length']
-=======
-    returns = batch.batch['returns']
-    # values = batch.batch['values']
->>>>>>> b4e39a97
 
     valid_adv = torch.masked_select(advantages, response_mask)
     valid_returns = torch.masked_select(returns, response_mask)
@@ -269,7 +233,6 @@
         'critic/advantages/min':
             torch.min(valid_adv).detach().item(),
         # returns
-<<<<<<< HEAD
         'critic/returns/mean':
             torch.mean(valid_returns).detach().item(),
         'critic/returns/max':
@@ -285,15 +248,6 @@
             'critic/vf_explained_var': (1.0 - return_diff_var / (return_var + 1e-5)).detach().item(),
         } if use_critic else {}),
 
-=======
-        'critic/returns/mean': masked_mean(returns, response_mask).detach().item(),
-        'critic/returns/max': torch.max(returns[response_mask.bool()]).detach().item(),
-        'critic/returns/min': torch.min(returns[response_mask.bool()]).detach().item(),
-        # values
-        # 'critic/values/mean': masked_mean(values, response_mask).detach().item(),
-        # 'critic/values/max': torch.max(values[response_mask.bool()]).detach().item(),
-        # 'critic/values/min': torch.min(values[response_mask.bool()]).detach().item(),
->>>>>>> b4e39a97
         # response length
         'response_length/mean':
             torch.mean(response_length).detach().item(),
@@ -315,6 +269,37 @@
     }
     return metrics
 
+def compute_timing_metrics(batch, timing_raw):
+    response_info = _compute_response_info(batch)
+    num_prompt_tokens = torch.sum(response_info['prompt_length']).item()
+    num_response_tokens = torch.sum(response_info['response_length']).item()
+    num_overall_tokens = num_prompt_tokens + num_response_tokens
+
+    num_tokens_of_section = {
+        'gen': num_response_tokens,
+        **{
+            name: num_overall_tokens for name in ['ref', 'values', 'adv', 'update_critic', 'update_actor']
+        },
+    }
+
+    return {
+        **{
+            f'timing_s/{name}': value for name, value in timing_raw.items()
+        },
+        **{
+            f'timing_per_token_ms/{name}': timing_raw[name] * 1000 / num_tokens_of_section[name] for name in set(num_tokens_of_section.keys(
+            )) & set(timing_raw.keys())
+        },
+    }
+
+
+@contextmanager
+def _timer(name: str, timing_raw: Dict[str, float]):
+    with Timer(name=name, logger=None) as timer:
+        yield
+    timing_raw[name] = timer.last
+
+
 class RayPRIMETrainer(object):
     """
     Note that this trainer runs on the driver process on a single CPU/GPU node.
@@ -333,17 +318,6 @@
 
         # assert torch.cuda.is_available(), 'cuda must be available on driver'
 
-<<<<<<< HEAD
-    return {
-        **{
-            f'timing_s/{name}': value for name, value in timing_raw.items()
-        },
-        **{
-            f'timing_per_token_ms/{name}': timing_raw[name] * 1000 / num_tokens_of_section[name] for name in set(num_tokens_of_section.keys(
-            )) & set(timing_raw.keys())
-        },
-    }
-=======
         self.tokenizer = tokenizer
         self.config = config
         self.reward_fn = reward_fn
@@ -545,7 +519,6 @@
         # we should create rollout at the end so that vllm can have a better estimation of kv cache memory
         self.actor_rollout_wg = all_wg['actor_rollout']
         self.actor_rollout_wg.init_model()
->>>>>>> b4e39a97
 
     def fit(self):
         """
@@ -1052,13 +1025,13 @@
         for epoch in range(self.config.trainer.total_epochs):
             for batch_dict in self.train_dataloader:
                 metrics = {}
+                timing_raw = {}
 
                 batch: DataProto = DataProto.from_single_dict(batch_dict)
 
                 # pop those keys for generation
                 gen_batch = batch.pop(batch_keys=['input_ids', 'attention_mask', 'position_ids'])
 
-<<<<<<< HEAD
                 with _timer('step', timing_raw):
                     # generate a batch
                     with _timer('gen', timing_raw):
@@ -1120,6 +1093,7 @@
                         # compute advantages, executed on the driver process
                         batch = compute_advantage(batch,
                                                   adv_estimator=self.config.algorithm.adv_estimator,
+                                                  config=self.config,
                                                   gamma=self.config.algorithm.gamma,
                                                   lam=self.config.algorithm.lam,
                                                   num_repeat=self.config.actor_rollout_ref.rollout.n)
@@ -1154,107 +1128,13 @@
                 # collect metrics
                 metrics.update(compute_data_metrics(batch=batch, use_critic=self.use_critic))
                 metrics.update(compute_timing_metrics(batch=batch, timing_raw=timing_raw))
-=======
-                # generate a batch
-                with Timer(name='gen', logger=None) as timer:
-                    gen_batch_output = self.actor_rollout_wg.generate_sequences(gen_batch)
-                metrics['timing/gen'] = timer.last
-
-                batch = batch.union(gen_batch_output)
-
-                if self.use_reference_policy:
-                    # compute reference log_prob
-                    with Timer(name='ref', logger=None) as timer:
-                        ref_log_prob = self.ref_policy_wg.compute_ref_log_prob(batch)
-                        batch = batch.union(ref_log_prob)
-                    metrics['timing/ref'] = timer.last
-
-                # compute values
-                with Timer(name='values', logger=None) as timer:
-                    values = self.critic_wg.compute_values(batch)
-                    batch = batch.union(values)
-                metrics['timing/values'] = timer.last
-
-                with Timer(name='adv', logger=None) as timer:
-                    # compute scores. Support both model and function-based.
-                    # We first compute the scores using reward model. Then, we call reward_fn to combine
-                    # the results from reward model and rule-based results.
-                    if self.use_rm:
-                        # we first compute reward model score
-                        reward_tensor = self.rm_wg.compute_rm_score(batch)
-                        batch = batch.union(reward_tensor)
-
-                    # we combine with rule-based rm
-                    reward_tensor = self.reward_fn(batch)
-                    batch.batch['token_level_scores'] = reward_tensor
-
-                    # compute rewards. apply_kl_penalty if available
-                    batch, kl_metrics = apply_kl_penalty(batch,
-                                                         kl_ctrl=self.kl_ctrl,
-                                                         kl_penalty=self.config.algorithm.kl_penalty)
-                    metrics.update(kl_metrics)
-
-                    # compute advantages, executed on the driver process
-                    batch = compute_advantage(batch,
-                                              self.config.algorithm.gamma,
-                                              self.config.algorithm.lam,
-                                              adv_estimator=self.config.algorithm.adv_estimator)
-                metrics['timing/adv'] = timer.last
-
-                # update critic
-                if self.use_critic:
-                    with Timer(name='update_critic', logger=None) as timer:
-                        critic_output = self.critic_wg.update_critic(batch)
-                    metrics['timing/update_critic'] = timer.last
-                    critic_output_metrics = reduce_metrics(critic_output.meta_info['metrics'])
-                    metrics.update(critic_output_metrics)
-
-                # implement critic warmup
-                if self.config.trainer.critic_warmup <= global_steps:
-                    # update actor
-                    with Timer(name='update_actor', logger=None) as timer:
-                        actor_output = self.actor_rollout_wg.update_actor(batch)
-                    metrics['timing/update_actor'] = timer.last
-                    actor_output_metrics = reduce_metrics(actor_output.meta_info['metrics'])
-                    metrics.update(actor_output_metrics)
-
-                # validate
-                if self.val_reward_fn is not None and (global_steps + 1) % self.config.trainer.test_freq == 0:
-                    with Timer(name='testing', logger=None) as timer:
-                        val_metrics: dict = self._validate()
-                        val_metrics = {f'val/{key}': val for key, val in val_metrics.items()}
-                    metrics['timing/testing'] = timer.last
-                    metrics.update(val_metrics)
-
-                # collect metrics
-                data_metrics = compute_data_metrics(batch=batch)
-                metrics.update(data_metrics)
->>>>>>> b4e39a97
 
                 # TODO: make a canonical logger that supports various backend
                 logger.log(data=metrics, step=self.global_steps)
 
-<<<<<<< HEAD
                 self.global_steps += 1
 
                 if self.global_steps >= self.total_training_steps:
-=======
-                if self.config.trainer.save_freq > 0 and (global_steps + 1) % self.config.trainer.save_freq == 0:
-                    actor_local_path = os.path.join(self.config.trainer.default_local_dir, 'actor',
-                                                    f'global_step_{global_steps}')
-                    actor_remote_path = None # if self.config.trainer.default_hdfs_dir is None else os.path.join(
-                        # self.config.trainer.default_hdfs_dir, 'actor')
-                    self.actor_rollout_wg.save_checkpoint(actor_local_path, actor_remote_path)
-
-                    if self.use_critic:
-                        critic_local_path = os.path.join(self.config.trainer.default_local_dir, 'critic',
-                                                         f'global_step_{global_steps}')
-                        critic_remote_path = None # if self.config.trainer.default_hdfs_dir is None else os.path.join(
-                            # self.config.trainer.default_hdfs_dir, 'critic')
-                        self.critic_wg.save_checkpoint(critic_local_path, critic_remote_path)
-
-                global_steps += 1
->>>>>>> b4e39a97
 
                     # perform validation after training
                     if self.val_reward_fn is not None:
