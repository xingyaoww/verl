# Copyright 2024 Bytedance Ltd. and/or its affiliates
#
# Licensed under the Apache License, Version 2.0 (the "License");
# you may not use this file except in compliance with the License.
# You may obtain a copy of the License at
#
#     http://www.apache.org/licenses/LICENSE-2.0
#
# Unless required by applicable law or agreed to in writing, software
# distributed under the License is distributed on an "AS IS" BASIS,
# WITHOUT WARRANTIES OR CONDITIONS OF ANY KIND, either express or implied.
# See the License for the specific language governing permissions and
# limitations under the License.

from omegaconf import ListConfig
import os
from typing import List, Union

import pandas as pd

import torch
import numpy as np
from torch.utils.data import Dataset, DataLoader
from transformers import AutoTokenizer, PreTrainedTokenizer

from verl import DataProto
from verl.utils.fs import copy_local_path_from_hdfs

from verl.utils.model import compute_position_id_with_mask
import verl.utils.torch_functional as verl_F


def collate_fn(data_list: list[dict]) -> dict:
    tensors = {}
    non_tensors = {}

    for data in data_list:
        for key, val in data.items():
            if isinstance(val, torch.Tensor):
                if key not in tensors:
                    tensors[key] = []
                tensors[key].append(val)
            else:
                if key not in non_tensors:
                    non_tensors[key] = []
                non_tensors[key].append(val)

    for key, val in tensors.items():
        tensors[key] = torch.stack(val, dim=0)

    for key, val in non_tensors.items():
        non_tensors[key] = np.array(val, dtype=object)

    output = {}
    output.update(tensors)
    output.update(non_tensors)
    return output


class RLHFDataset(Dataset):
    """
    We assume the dataset contains a column that contains prompts and other information
    """

    def __init__(self,
                 parquet_files: Union[str, List[str]],
                 tokenizer: PreTrainedTokenizer,
                 prompt_key='prompt',
                 max_prompt_length=1024,
                 filter_prompts=True,
                 cache_dir='~/.cache/verl/rlhf',
                 chat_template_func=None,
                 return_raw_chat=False,
                 truncation='error'):
        if not isinstance(parquet_files, (List, ListConfig)):
            parquet_files = [parquet_files]

        self.parquet_files = parquet_files
        self.cache_dir = os.path.expanduser(cache_dir)
        self.tokenizer = tokenizer

        self.prompt_key = prompt_key
        self.max_prompt_length = max_prompt_length
        self.filter_prompts = filter_prompts

        self.return_raw_chat = return_raw_chat
        self.chat_template_func = chat_template_func
        self.truncation = truncation

        self._download()
        self._read_files_and_tokenize()

    def _download(self):
        from verl.utils.fs import copy_local_path_from_hdfs
        for i, parquet_file in enumerate(self.parquet_files):
            self.parquet_files[i] = copy_local_path_from_hdfs(src=parquet_file, cache_dir=self.cache_dir)

    def _read_files_and_tokenize(self):
        dataframes = []
        for parquet_file in self.parquet_files:
            # read parquet files and cache
            dataframe = pd.read_parquet(parquet_file)
            dataframes.append(dataframe)
        self.dataframe = pd.concat(dataframes)

        print(f'original dataset len: {len(self.dataframe)}')

        # # filter out too long prompts
        # tokenizer = self.tokenizer
        # prompt_key = self.prompt_key
        # self.dataframe = self.dataframe[self.dataframe.apply(lambda doc: len(
        #     tokenizer.apply_chat_template(doc[prompt_key], add_generation_prompt=True)) <= self.max_prompt_length,
        #                                                      axis=1)]

        # print(f'filter dataset len: {len(self.dataframe)}')

    def __len__(self):
        return len(self.dataframe)

    def __getitem__(self, item):
        """
        Note that we also return the raw_input_ids so that it can be combined with other chat template
        """
        row_dict = self.dataframe.iloc[item].to_dict()

        chat = row_dict.pop(self.prompt_key)

        prompt_with_chat_template = self.tokenizer.apply_chat_template(chat, add_generation_prompt=True, tokenize=False)

        input_ids, attention_mask = verl_F.tokenize_and_postprocess_data(prompt=prompt_with_chat_template,
                                                                         tokenizer=self.tokenizer,
                                                                         max_length=self.max_prompt_length,
                                                                         pad_token_id=self.tokenizer.pad_token_id,
                                                                         left_pad=True,
                                                                         truncation=self.truncation)

        position_ids = compute_position_id_with_mask(attention_mask)

        row_dict['input_ids'] = input_ids[0]
        row_dict['attention_mask'] = attention_mask[0]
        row_dict['position_ids'] = position_ids[0]

        # encode prompts without chat template
        if self.return_raw_chat:
            row_dict['raw_prompt'] = chat.tolist()

<<<<<<< HEAD
        # add index for each prompt
        index = row_dict.get("extra_info", {}).get("index", 0)
        row_dict["index"] = index

        return row_dict
=======
        return row_dict


class BufferedDataLoader:
    def __init__(self, dataloader):
        self.dataloader = dataloader
        self.batch_size = dataloader.batch_size
        self.buffer = []
        self.dataloader_iter = None

    def start_new_epoch(self):
        """Reset for new epoch"""
        self.dataloader_iter = iter(self.dataloader)

    def get_next_batch(self):
        try:
            return next(self.dataloader_iter)
        except StopIteration:
            raise StopIteration

    def __len__(self):
        return len(self.dataloader)

    def add_to_buffer(self, samples):
        if len(self.buffer) == 0:
            self.buffer = samples
        else:
            self.buffer = DataProto.concat([self.buffer, samples])

    def get_from_buffer(self, count, dp_size):
        if count > self.buffer_size():
            count = (self.buffer_size() // dp_size) * dp_size
        samples = self.buffer.slice(range(0, count))
        self.buffer = self.buffer.slice(range(count, self.buffer_size()))
        return samples

    def buffer_size(self):
        return len(self.buffer)
>>>>>>> b4e39a97
<|MERGE_RESOLUTION|>--- conflicted
+++ resolved
@@ -144,13 +144,10 @@
         if self.return_raw_chat:
             row_dict['raw_prompt'] = chat.tolist()
 
-<<<<<<< HEAD
         # add index for each prompt
         index = row_dict.get("extra_info", {}).get("index", 0)
         row_dict["index"] = index
 
-        return row_dict
-=======
         return row_dict
 
 
@@ -188,5 +185,4 @@
         return samples
 
     def buffer_size(self):
-        return len(self.buffer)
->>>>>>> b4e39a97
+        return len(self.buffer)